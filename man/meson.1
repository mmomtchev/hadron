--- conflicted
+++ resolved
@@ -1,8 +1,4 @@
-<<<<<<< HEAD
-.TH MESON "1" "September 2025" "meson 1.9.1" "User Commands"
-=======
 .TH MESON "1" "December 2025" "meson 1.10.0" "User Commands"
->>>>>>> 415917b7
 .SH NAME
 meson - a high productivity build system
 .SH DESCRIPTION
