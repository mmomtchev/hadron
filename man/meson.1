<<<<<<< HEAD
.TH MESON "1" "January 2025" "meson 1.7.2" "User Commands"
=======
.TH MESON "1" "April 2025" "meson 1.8.0" "User Commands"
>>>>>>> 84b7870c
.SH NAME
meson - a high productivity build system
.SH DESCRIPTION

Meson is a build system designed to optimize programmer
productivity. It aims to do this by providing simple, out-of-the-box
support for modern software development tools and practices, such as
unit tests, coverage reports, Valgrind, Ccache and the like.

The main Meson executable provides many subcommands to access all
the functionality.

.SH The setup command

Using Meson is simple and follows the common two-phase
process of most build systems. First you run Meson to
configure your build:

.B meson setup [
.I options
.B ] [
.I build directory
.B ] [
.I source directory
.B ]

Note that the build directory must be different from the source
directory. Meson does not support building inside the source directory
and attempting to do that leads to an error.

After a successful configuration step you can build the source by
running the actual build command in the build directory. The default
backend of Meson is Ninja, which can be invoked like this.

\fBninja [\fR \fItarget\fR \fB]\fR

You only need to run the Meson command once: when you first configure
your build dir. After that you just run the build command. Meson will
autodetect changes in your source tree and regenerate all files
needed to build the project.

.SS "options:"
.TP
\fB\-\-version\fR
print version number
.TP
\fB\-\-help\fR
print command line help

.SH The configure command

.B meson configure
provides a way to configure a Meson project from the command line.
Its usage is simple:

.B meson configure [
.I build directory
.B ] [
.I options to set
.B ]

If build directory is omitted, the current directory is used instead.

If no parameters are set,
.B meson configure
will print the value of all build options to the console.

To set values, use the \-D command line argument like this.

.B meson configure \-Dopt1=value1 \-Dopt2=value2

.SH The dist command

.B meson dist
generates a release archive.

.B meson dist [
.I options
.B ]

.SS "options:"
.TP
\fB\-h, \-\-help\fR
show this help message and exit

.TP
\fB\-C WD\fR
directory to cd into before running

.TP
\fB\-\-allow-dirty\fR
Allow even when repository contains uncommitted changes.

.TP
\fB\-\-formats FORMATS\fR
Comma separated list of archive types to create.  Supports xztar
(default), gztar, and zip.

.TP
\fB\-\-include\-subprojects\fR
Include source code of subprojects that have been used for the build.

.TP
\fB\-\-no\-tests\fR
Do not build and test generated packages.

.SH The install command

.B meson install
installs the project.

.B meson install [
.I options
.B ]

.SS "options:"

.TP
\fB\-h, \-\-help\fR
show this help message and exit

.TP
\fB\-C WD\fR
directory to cd into before running

.TP
\fB\-\-no-rebuild\fR
Do not rebuild before installing.

.TP
\fB\-\-only\-changed\fR
Only overwrite files that are older than the copied file.

.TP
\fB\-\-quiet\fR
Do not print every file that was installed.

.TP
\fB\-\-destdir DESTDIR\fR
Sets or overrides DESTDIR environment.  (Since 0.57.0)

.TP
\fB\-\-dry\-run, \-n\fR
Doesn't actually install, but print logs. (Since 0.57.0)

.TP
\fB\-\-skip\-subprojects [SKIP_SUBPROJECTS]\fR
Do not install files from given subprojects. (Since 0.58.0)

.TP
\fB\-\-tags TAGS\fR
Install only targets having one of the given tags. (Since 0.60.0)

.TP
\fB\-\-strip\fR
Strip targets even if strip option was not set during
configure. (Since 0.62.0)

.SH The introspect command

Meson introspect is a command designed to make it simple to  integrate with
other tools, such as IDEs. The output of this command is in JSON.

.B meson introspect [
.I build directory
.B ] [
.I option
.B ]

If build directory is omitted, the current directory is used instead.

.SS "options:"
.TP
\fB\-\-targets\fR
print all top level targets (executables, libraries, etc)
.TP
\fB\-\-target\-files\fR
print the source files of the given target
.TP
\fB\-\-buildsystem\-files\fR
print all files that make up the build system (meson.build, meson.options, meson_options.txt etc)
.TP
\fB\-\-tests\fR
print all unit tests
.TP
\fB\-\-help\fR
print command line help

.SH The init command

.B meson init
creates a new project

.B meson init [
.I options
.B ] [
.I sourcefile...
.B ]

.SS "positional arguments:"
.TP
sourcefile...
source files. default: all recognized files in current directory

.SS "options:"
.TP
\fB\-h, \-\-help\fR
show this help message and exit

.TP
\fB\-C WD\fR
directory to cd into before running

.TP
\fB\-n NAME, \-\-name NAME\fR
project name. default: name of current directory

.TP
\fB\-e EXECUTABLE, \-\-executable EXECUTABLE\fR
executable name. default: project name

.TP
\fB\-d DEPS, \-\-deps DEPS\fR
dependencies, comma-separated

.TP
\fB\-l {c,cpp,cs,cuda,d,fortran,java,objc,objcpp,rust,vala}, \
\-\-language {c,cpp,cs,cuda,d,fortran,java,objc,objcpp,rust,vala}\fR
project language. default: autodetected based on source files

.TP
\fB\-b, \-\-build
build after generation

.TP
\fB\-\-builddir BUILDDIR\fR
directory for build

.TP
\fB\-f, \-\-force\fR
force overwrite of existing files and directories.

.TP
\fB\-\-type {executable,library}\fR
project type. default: executable based project

.TP
\fB\-\-version VERSION\fR
project version. default: 0.1

.SH The test command

.B meson test
is a helper tool for running test suites of projects using Meson.
The default way of running tests is to invoke the default build command:

\fBninja [\fR \fItest\fR \fB]\fR

.B meson test
provides a richer set of tools for invoking tests.

.B meson test
automatically rebuilds the necessary targets to run tests when used with the Ninja backend.
Upon build failure,
.B meson test
will return an exit code of 125.
This return code tells
.B git bisect run
to skip the current commit.
Thus bisecting using git can be done conveniently like this.

.B git bisect run meson test -C build_dir

.SS "options:"
.TP
\fB\-\-repeat\fR
run tests as many times as specified
.TP
\fB\-\-gdb\fR
run tests under gdb
.TP
\fB\-\-list\fR
list all available tests
.TP
\fB\-\-wrapper\fR
invoke all tests via the given wrapper (e.g. valgrind)
.TP
\fB\-C\fR
Change into the given directory before running tests (must be root of build directory).
.TP
\fB\-\-suite\fR
run tests in this suite
.TP
\fB\-\-no\-suite\fR
do not run tests in this suite
.TP
\fB\-\-no\-stdsplit\fR
do not split stderr and stdout in test logs
.TP
\fB\-\-benchmark\fR
run benchmarks instead of tests
.TP
\fB\-\-logbase\fR
base of file name to use for writing test logs
.TP
\fB\-\-num-processes\fR
how many parallel processes to use to run tests
.TP
\fB\-\-verbose\fR
do not redirect stdout and stderr
.TP
\fB\-t\fR
a multiplier to use for test timeout values (usually something like 100 for Valgrind)
.TP
\fB\-\-setup\fR
use the specified test setup
.Tp
\fB\-\-slice SLICE/NUM_SLICES\fR
Split tests into NUM_SLICES slices and execute slice number SLICE.  (Since 1.8.0)

.SH The wrap command

Wraptool is a helper utility to manage source dependencies
using the online wrapdb service.

.B meson wrap <
.I command
.B > [
.I options
.B ]

You should run this command in the top level source directory
of your project.

.SS "Commands:"
.TP
\fBlist\fR
list all available projects
.TP
\fBsearch\fR
search projects by name
.TP
\fBinstall\fR
install a project with the given name
.TP
\fBupdate\fR
update the specified project to latest available version
.TP
\fBinfo\fR
show available versions of the specified project
.TP
\fBstatus\fR
show installed and available versions of currently used subprojects

.SH The subprojects command

.B meson subprojects
is used to manage subprojects.

.B meson subprojects [
.I options
.B ] [
.I command
.B ]

.SS "options:"
.TP
\fB\-h, \-\-help\fR
show this help message and exit

.SS "commands:"
.TP
\fBupdate\fR
Update all subprojects from wrap files

.TP
\fBcheckout\fR
Checkout a branch (git only)

.TP
\fBdownload\fR
Ensure subprojects are fetched, even if not in use. Already downloaded
subprojects are not modified. This can be used to pre-fetch all
subprojects and avoid downloads during configure.

.TP
\fBforeach\fR
Execute a command in each subproject directory.

.TP
\fBpurge\fR
Remove all wrap-based subproject artifacts

.TP
\fBpackagefiles\fR
Manage the packagefiles overlay

.SH The rewrite command

.B meson rewrite
modifies the project definition.

.B meson rewrite [
.I options
.B ] [
.I command
.B ]

.SS "options:"

.TP
\fB\-h, \-\-help\fR
show this help message and exit

.TP
\fB\-s SRCDIR, \-\-sourcedir SRCDIR\fR
Path to source directory.

.TP
\fB\-V, \-\-verbose\fR
Enable verbose output

.TP
\fB\-S, \-\-skip\-errors\fR
Skip errors instead of aborting

.SS "commands:"

.TP
\fBtarget (tgt)\fR
Modify a target

.TP
\fBkwargs\fR
Modify keyword arguments

.TP
\fBdefault-options (def)\fR
Modify the project default options

.TP
\fBcommand (cmd)\fR
Execute a JSON array of commands

.SH The compile command

.B meson compile
builds the project.

.B meson compile [
.I options
.B ] [
.I TARGET...
.B ]

.SS "positional arguments:"
.TP
\fBTARGET\fR
Targets to build. Target has the following format:
[PATH_TO_TARGET/]TARGET_NAME.TARGET_SUFFIX[:TARGET_TYPE].

.SS "options:"

.TP
\fB\-h, \-\-help\fR
show this help message and exit

.TP
\fB\-\-clean\fR
Clean the build directory.

.TP
\fB\-C WD\fR
directory to cd into before running

.TP
\fB\-j JOBS, \-\-jobs JOBS\fR
The number of worker jobs to run (if supported). If the value is less
than 1 the build program will guess.

.TP
\fB\-l LOAD_AVERAGE, \-\-load-average LOAD_AVERAGE\fR
The system load average to try to maintain (if supported).

.TP
\fB\-v, \-\-verbose\fR
Show more verbose output.

.TP
\fB\-\-ninja\-args NINJA_ARGS\fR
Arguments to pass to `ninja` (applied only on `ninja` backend).

.TP
\fB\-\-vs\-args VS_ARGS\fR
Arguments to pass to `msbuild` (applied only on `vs` backend).

.TP
\fB\-\-xcode\-args XCODE_ARGS\fR
Arguments to pass to `xcodebuild` (applied only on `xcode` backend).

.SH The devenv command

.B meson devenv
runs commands in the developer environment.

.B meson devenv [
.I options
.B ] [
.I command
.B ]

.SS "positional arguments:"

.TP
\fBcommand\fR
Command to run in developer environment (default: interactive shell)

.SS "options:"

.TP
\fB\-h, \-\-help\fR
show this help message and exit

.TP
\fB\-C BUILDDIR\fR
Path to build directory

.TP
\fB\-\-workdir WORKDIR, \-w WORKDIR\fR
Directory to cd into before running (default: builddir, Since 1.0.0)

.TP
\fB\-\-dump [DUMP]\fR
Only print required environment (Since 0.62.0) Takes an optional file
path (Since 1.1.0)

.TP
\fB\-\-dump-format {sh,export,vscode}\fR
Format used with --dump (Since 1.1.0)

.SH The env2mfile command

.B meson env2mfile
converts the current environment to a cross or native file.

.B meson env2mfile [
.I options
.B ]

.SS "options:"

.TP
\fB\-h, \-\-help\fR
show this help message and exit

.TP
\fB\-\-debarch DEBARCH\fR
The dpkg architecture to generate.

.TP
\fB\-\-gccsuffix GCCSUFFIX\fR
A particular gcc version suffix if necessary.

.TP
\fB\-o OUTFILE\fR
The output file.

.TP
\fB\-\-cross\fR
Generate a cross compilation file.

.TP
\fB\-\-native\fR
Generate a native compilation file.

.TP
\fB\-\-system SYSTEM\fR
Define system for cross compilation.

.TP
\fB\-\-subsystem SUBSYSTEM\fR
Define subsystem for cross compilation.

.TP
\fB\-\-kernel KERNEL\fR
Define kernel for cross compilation.

.TP
\fB\-\-cpu CPU\fR
Define cpu for cross compilation.

.TP
\fB\-\-cpu-family CPU_FAMILY\fR
Define cpu family for cross compilation.

.TP
\fB\-\-endian {big,little}\fR
Define endianness for cross compilation.

.SH The format command

.B meson format
formats a meson source file.

.B meson format [
.I options
.B ] [
.I sources...
.B ]

.SS "positional arguments:"

.TP
\fBsources...\fR
meson source files

.SS "options:"

.TP
\fB-h, --help\fR
show this help message and exit

.TP
\fB-q, --check-only\fR
exit with 1 if files would be modified by meson format

.TP
\fB-i, --inplace\fR
format files in-place

.TP
\fB-r, --recursive\fR
recurse subdirs (requires --check-only or --inplace option)

.TP
\fB-c meson.format, --configuration meson.format\fR
read configuration from meson.format

.TP
\fB-e, --editor-config\fR
try to read configuration from .editorconfig

.TP
\fB-o OUTPUT, --output OUTPUT\fR
output file (implies having exactly one input)

.SH When no command is specified

If you run Meson without a subcommand, it will assume you meant
\fBmeson setup\fR. However, this syntax is deprecated, and Meson
will print a warning message if it is used. You should always use
\fBmeson setup\fR explicitly, instead of relying on the default.

.SH EXIT STATUS

.TP
.B 0
Successful.
.TP
.B 1
Usage error, or an error parsing or executing meson.build.
.TP
.B 2
Internal error.
.TP
.B 125
.B meson test
could not rebuild the required targets.
.TP

.SH SEE ALSO

http://mesonbuild.com/

https://wrapdb.mesonbuild.com/<|MERGE_RESOLUTION|>--- conflicted
+++ resolved
@@ -1,8 +1,4 @@
-<<<<<<< HEAD
-.TH MESON "1" "January 2025" "meson 1.7.2" "User Commands"
-=======
 .TH MESON "1" "April 2025" "meson 1.8.0" "User Commands"
->>>>>>> 84b7870c
 .SH NAME
 meson - a high productivity build system
 .SH DESCRIPTION
