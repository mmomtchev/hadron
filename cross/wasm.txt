[binaries]
c = 'emcc'
cpp = 'em++'
ar = 'emar'
<<<<<<< HEAD
strip = 'emstrip'
=======
exe_wrapper = 'node'
>>>>>>> 84b7870c

[built-in options]
c_args = []
c_link_args = ['-sEXPORT_ALL=1']
cpp_args = []
cpp_link_args = ['-sEXPORT_ALL=1']

[host_machine]

system = 'emscripten'
cpu_family = 'wasm32'
cpu = 'wasm32'
endian = 'little'<|MERGE_RESOLUTION|>--- conflicted
+++ resolved
@@ -2,11 +2,8 @@
 c = 'emcc'
 cpp = 'em++'
 ar = 'emar'
-<<<<<<< HEAD
+exe_wrapper = 'node'
 strip = 'emstrip'
-=======
-exe_wrapper = 'node'
->>>>>>> 84b7870c
 
 [built-in options]
 c_args = []
