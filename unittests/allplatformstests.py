# SPDX-License-Identifier: Apache-2.0
# Copyright 2016-2021 The Meson development team
# Copyright © 2023-2025 Intel Corporation

import subprocess
import re
import json
import tempfile
import textwrap
import os
import shutil
import platform
import pickle
import zipfile, tarfile
import sys
from unittest import mock, SkipTest, skipIf, skipUnless, expectedFailure
from contextlib import contextmanager
from glob import glob
from pathlib import (PurePath, Path)
import typing as T

import mesonbuild.mlog
import mesonbuild.depfile
import mesonbuild.dependencies.base
import mesonbuild.dependencies.factory
import mesonbuild.envconfig
import mesonbuild.environment
import mesonbuild.coredata
import mesonbuild.machinefile
import mesonbuild.modules.gnome
from mesonbuild.mesonlib import (
    BuildDirLock, MachineChoice, is_windows, is_osx, is_cygwin, is_dragonflybsd,
    is_sunos, windows_proof_rmtree, python_command, version_compare, split_args, quote_arg,
    relpath, is_linux, git, search_version, do_conf_file, do_conf_str, default_prefix,
    MesonException, EnvironmentException,
    windows_proof_rm, first
)
from mesonbuild.options import OptionKey
from mesonbuild.programs import ExternalProgram

from mesonbuild.compilers.mixins.clang import ClangCompiler
from mesonbuild.compilers.mixins.gnu import GnuCompiler
from mesonbuild.compilers.mixins.intel import IntelGnuLikeCompiler
from mesonbuild.compilers.c import VisualStudioCCompiler, ClangClCCompiler
from mesonbuild.compilers.cpp import VisualStudioCPPCompiler, ClangClCPPCompiler
from mesonbuild.compilers import (
    detect_static_linker, detect_c_compiler, compiler_from_language,
    detect_compiler_for
)
from mesonbuild.linkers import linkers

from mesonbuild.dependencies.pkgconfig import PkgConfigDependency
from mesonbuild.build import Target, ConfigurationData, Executable, SharedLibrary, StaticLibrary
from mesonbuild import mtest
import mesonbuild.modules.pkgconfig
from mesonbuild.scripts import destdir_join

from mesonbuild.wrap.wrap import PackageDefinition, WrapException

from run_tests import (
    Backend, exe_suffix, get_fake_env, get_convincing_fake_env_and_cc
)

from .baseplatformtests import BasePlatformTests
from .helpers import *

UNIT_MACHINEFILE_DIR = Path(__file__).parent / 'machinefiles'

@contextmanager
def temp_filename():
    '''A context manager which provides a filename to an empty temporary file.

    On exit the file will be deleted.
    '''

    fd, filename = tempfile.mkstemp()
    os.close(fd)
    try:
        yield filename
    finally:
        try:
            os.remove(filename)
        except OSError:
            pass

def git_init(project_dir):
    # If a user has git configuration init.defaultBranch set we want to override that
    with tempfile.TemporaryDirectory() as d:
        out = git(['--version'], str(d))[1]
    if version_compare(search_version(out), '>= 2.28'):
        extra_cmd = ['--initial-branch', 'master']
    else:
        extra_cmd = []

    subprocess.check_call(['git', 'init'] + extra_cmd, cwd=project_dir, stdout=subprocess.DEVNULL)
    subprocess.check_call(['git', 'config',
                           'user.name', 'Author Person'], cwd=project_dir)
    subprocess.check_call(['git', 'config',
                           'user.email', 'teh_coderz@example.com'], cwd=project_dir)
    _git_add_all(project_dir)

def _git_add_all(project_dir):
    subprocess.check_call('git add *', cwd=project_dir, shell=True,
                          stdout=subprocess.DEVNULL)
    subprocess.check_call(['git', 'commit', '--no-gpg-sign', '-a', '-m', 'I am a project'], cwd=project_dir,
                          stdout=subprocess.DEVNULL)

class AllPlatformTests(BasePlatformTests):
    '''
    Tests that should run on all platforms
    '''

    def test_default_options_prefix(self):
        '''
        Tests that setting a prefix in default_options in project() works.
        Can't be an ordinary test because we pass --prefix to meson there.
        https://github.com/mesonbuild/meson/issues/1349
        '''
        testdir = os.path.join(self.common_test_dir, '87 default options')
        self.init(testdir, default_args=False, inprocess=True)
        opts = self.introspect('--buildoptions')
        for opt in opts:
            if opt['name'] == 'prefix':
                prefix = opt['value']
                break
        else:
            raise self.fail('Did not find option "prefix"')
        self.assertEqual(prefix, '/absoluteprefix')

    def test_do_conf_file_preserve_newlines(self):

        def conf_file(in_data, confdata):
            with temp_filename() as fin:
                with open(fin, 'wb') as fobj:
                    fobj.write(in_data.encode('utf-8'))
                with temp_filename() as fout:
                    do_conf_file(fin, fout, confdata, 'meson')
                    with open(fout, 'rb') as fobj:
                        return fobj.read().decode('utf-8')

        confdata = {'VAR': ('foo', 'bar')}
        self.assertEqual(conf_file('@VAR@\n@VAR@\n', confdata), 'foo\nfoo\n')
        self.assertEqual(conf_file('@VAR@\r\n@VAR@\r\n', confdata), 'foo\r\nfoo\r\n')

    def test_do_conf_file_by_format(self):
        def conf_str(in_data, confdata, vformat):
            (result, missing_variables, confdata_useless) = do_conf_str('configuration_file', in_data, confdata, variable_format = vformat)
            return '\n'.join(result)

        def check_meson_format(confdata, result):
            self.assertEqual(conf_str(['#mesondefine VAR'], confdata, 'meson'), result)

        def check_cmake_format_simple(confdata, result):
            self.assertEqual(conf_str(['#cmakedefine VAR'], confdata, 'cmake'), result)

        def check_cmake_formats_full(confdata, result):
            self.assertEqual(conf_str(['#cmakedefine VAR ${VAR}'], confdata, 'cmake'), result)
            self.assertEqual(conf_str(['#cmakedefine VAR @VAR@'], confdata, 'cmake@'), result)

        def check_formats(confdata, result):
            check_meson_format(confdata, result)
            check_cmake_formats_full(confdata, result)

        confdata = ConfigurationData()
        # Key error as they do not exists
        check_formats(confdata, '/* #undef VAR */\n')

        # Check boolean
        confdata.values = {'VAR': (False, 'description')}
        check_meson_format(confdata, '#undef VAR\n')
        check_cmake_formats_full(confdata, '/* #undef VAR */\n')

        confdata.values = {'VAR': (True, 'description')}
        check_meson_format(confdata, '#define VAR\n')
        check_cmake_format_simple(confdata, '#define VAR\n')
        check_cmake_formats_full(confdata, '#define VAR 1\n')

        # Check string
        confdata.values = {'VAR': ('value', 'description')}
        check_formats(confdata, '#define VAR value\n')

        # Check integer
        confdata.values = {'VAR': (10, 'description')}
        check_formats(confdata, '#define VAR 10\n')

        # Checking if cmakedefine behaves as it does with cmake
        confdata.values = {'VAR': ("var", 'description')}
        self.assertEqual(conf_str(['#cmakedefine VAR @VAR@'], confdata, 'cmake@'), '#define VAR var\n')

        confdata.values = {'VAR': (True, 'description')}
        self.assertEqual(conf_str(['#cmakedefine01 VAR'], confdata, 'cmake'), '#define VAR 1\n')

        confdata.values = {'VAR': (0, 'description')}
        self.assertEqual(conf_str(['#cmakedefine01 VAR'], confdata, 'cmake'), '#define VAR 0\n')
        confdata.values = {'VAR': (False, 'description')}
        self.assertEqual(conf_str(['#cmakedefine01 VAR'], confdata, 'cmake'), '#define VAR 0\n')

        confdata.values = {}
        self.assertEqual(conf_str(['#cmakedefine01 VAR'], confdata, 'cmake'), '#define VAR 0\n')
        self.assertEqual(conf_str(['#cmakedefine VAR @VAR@'], confdata, 'cmake@'), '/* #undef VAR */\n')

        confdata.values = {'VAR': (5, 'description')}
        self.assertEqual(conf_str(['#cmakedefine VAR'], confdata, 'cmake'), '#define VAR\n')

        # Check multiple string with cmake formats
        confdata.values = {'VAR': ('value', 'description')}
        self.assertEqual(conf_str(['#cmakedefine VAR xxx @VAR@ yyy @VAR@'], confdata, 'cmake@'), '#define VAR xxx value yyy value\n')
        self.assertEqual(conf_str(['#define VAR xxx @VAR@ yyy @VAR@'], confdata, 'cmake@'), '#define VAR xxx value yyy value')
        self.assertEqual(conf_str(['#cmakedefine VAR xxx ${VAR} yyy ${VAR}'], confdata, 'cmake'), '#define VAR xxx value yyy value\n')
        self.assertEqual(conf_str(['#define VAR xxx ${VAR} yyy ${VAR}'], confdata, 'cmake'), '#define VAR xxx value yyy value')

        # Handles meson format exceptions
        #   Unknown format
        self.assertRaises(MesonException, conf_str, ['#mesondefine VAR xxx'], confdata, 'unknown_format')
        #   More than 2 params in mesondefine
        self.assertRaises(MesonException, conf_str, ['#mesondefine VAR xxx'], confdata, 'meson')
        #   Mismatched line with format
        self.assertRaises(MesonException, conf_str, ['#cmakedefine VAR'], confdata, 'meson')
        self.assertRaises(MesonException, conf_str, ['#mesondefine VAR'], confdata, 'cmake')
        self.assertRaises(MesonException, conf_str, ['#mesondefine VAR'], confdata, 'cmake@')
        #   Dict value in confdata
        confdata.values = {'VAR': (['value'], 'description')}
        self.assertRaises(MesonException, conf_str, ['#mesondefine VAR'], confdata, 'meson')

    def test_absolute_prefix_libdir(self):
        '''
        Tests that setting absolute paths for --prefix and --libdir work. Can't
        be an ordinary test because these are set via the command-line.
        https://github.com/mesonbuild/meson/issues/1341
        https://github.com/mesonbuild/meson/issues/1345
        '''
        testdir = os.path.join(self.common_test_dir, '87 default options')
        # on Windows, /someabs is *not* an absolute path
        prefix = 'x:/someabs' if is_windows() else '/someabs'
        libdir = 'libdir'
        extra_args = ['--prefix=' + prefix,
                      # This can just be a relative path, but we want to test
                      # that passing this as an absolute path also works
                      '--libdir=' + prefix + '/' + libdir]
        self.init(testdir, extra_args=extra_args, default_args=False)
        opts = self.introspect('--buildoptions')
        for opt in opts:
            if opt['name'] == 'prefix':
                self.assertEqual(prefix, opt['value'])
            elif opt['name'] == 'libdir':
                self.assertEqual(libdir, opt['value'])

    def test_libdir_can_be_outside_prefix(self):
        '''
        Tests that libdir is allowed to be outside prefix.
        Must be a unit test for obvious reasons.
        '''
        testdir = os.path.join(self.common_test_dir, '1 trivial')
        # libdir being inside prefix is ok
        if is_windows():
            args = ['--prefix', 'x:/opt', '--libdir', 'x:/opt/lib32']
        else:
            args = ['--prefix', '/opt', '--libdir', '/opt/lib32']
        self.init(testdir, extra_args=args)
        self.wipe()
        # libdir not being inside prefix is ok too
        if is_windows():
            args = ['--prefix', 'x:/usr', '--libdir', 'x:/opt/lib32']
        else:
            args = ['--prefix', '/usr', '--libdir', '/opt/lib32']
        self.init(testdir, extra_args=args)
        self.wipe()
        # libdir can be outside prefix even when set via mesonconf
        self.init(testdir)
        if is_windows():
            self.setconf('-Dlibdir=x:/opt', will_build=False)
        else:
            self.setconf('-Dlibdir=/opt', will_build=False)

    def test_prefix_dependent_defaults(self):
        '''
        Tests that configured directory paths are set to prefix dependent
        defaults.
        '''
        testdir = os.path.join(self.common_test_dir, '1 trivial')
        expected = {
            '/opt': {'prefix': '/opt',
                     'bindir': 'bin',
                     'datadir': 'share',
                     'includedir': 'include',
                     'infodir': 'share/info',
                     'libexecdir': 'libexec',
                     'localedir': 'share/locale',
                     'localstatedir': 'var',
                     'mandir': 'share/man',
                     'sbindir': 'sbin',
                     'sharedstatedir': 'com',
                     'sysconfdir': 'etc',
                     },
            '/usr': {'prefix': '/usr',
                     'bindir': 'bin',
                     'datadir': 'share',
                     'includedir': 'include',
                     'infodir': 'share/info',
                     'libexecdir': 'libexec',
                     'localedir': 'share/locale',
                     'localstatedir': '/var',
                     'mandir': 'share/man',
                     'sbindir': 'sbin',
                     'sharedstatedir': '/var/lib',
                     'sysconfdir': '/etc',
                     },
            '/usr/local': {'prefix': '/usr/local',
                           'bindir': 'bin',
                           'datadir': 'share',
                           'includedir': 'include',
                           'infodir': 'share/info',
                           'libexecdir': 'libexec',
                           'localedir': 'share/locale',
                           'localstatedir': '/var/local',
                           'mandir': 'share/man',
                           'sbindir': 'sbin',
                           'sharedstatedir': '/var/local/lib',
                           'sysconfdir': 'etc',
                           },
            # N.B. We don't check 'libdir' as it's platform dependent, see
            # default_libdir():
        }

        if default_prefix() == '/usr/local':
            expected[None] = expected['/usr/local']

        for prefix in expected:
            args = []
            if prefix:
                args += ['--prefix', prefix]
            self.init(testdir, extra_args=args, default_args=False)
            opts = self.introspect('--buildoptions')
            for opt in opts:
                name = opt['name']
                value = opt['value']
                if name in expected[prefix]:
                    with self.subTest(prefix=prefix, option=name):
                        self.assertEqual(value, expected[prefix][name], f'For option {name} and prefix {prefix}.')
            self.wipe()

    def test_default_options_prefix_dependent_defaults(self):
        '''
        Tests that setting a prefix in default_options in project() sets prefix
        dependent defaults for other options, and that those defaults can
        be overridden in default_options or by the command line.
        '''
        testdir = os.path.join(self.common_test_dir, '163 default options prefix dependent defaults')
        expected = {
            '':
            {'prefix':         '/usr',
             'sysconfdir':     '/etc',
             'localstatedir':  '/var',
             'sharedstatedir': '/sharedstate'},
            '--prefix=/usr':
            {'prefix':         '/usr',
             'sysconfdir':     '/etc',
             'localstatedir':  '/var',
             'sharedstatedir': '/sharedstate'},

            '--sharedstatedir=/var/state':
            {'prefix':         '/usr',
             'sysconfdir':     '/etc',
             'localstatedir':  '/var',
             'sharedstatedir': '/var/state'},

            '--sharedstatedir=/var/state --prefix=/usr --sysconfdir=sysconf':
            {'prefix':         '/usr',
             'sysconfdir':     'sysconf',
             'localstatedir':  '/var',
             'sharedstatedir': '/var/state'},
        }
        for argument_string, expected_values in expected.items():
            self.init(testdir, extra_args=argument_string.split(), default_args=False)
            opts = self.introspect('--buildoptions')
            for opt in opts:
                name = opt['name']
                value = opt['value']
                if name in expected_values:
                    self.assertEqual(value, expected_values[name], f'For option {name}, Meson arg: {argument_string}')
            self.wipe()

    def test_clike_get_library_dirs(self):
        env = get_fake_env()
        cc = detect_c_compiler(env, MachineChoice.HOST)
        for d in cc.get_library_dirs(env):
            self.assertTrue(os.path.exists(d))
            self.assertTrue(os.path.isdir(d))
            self.assertTrue(os.path.isabs(d))

    def test_static_library_overwrite(self):
        '''
        Tests that static libraries are never appended to, always overwritten.
        Has to be a unit test because this involves building a project,
        reconfiguring, and building it again so that `ar` is run twice on the
        same static library.
        https://github.com/mesonbuild/meson/issues/1355
        '''
        testdir = os.path.join(self.common_test_dir, '3 static')
        env = get_fake_env(testdir, self.builddir, self.prefix)
        cc = detect_c_compiler(env, MachineChoice.HOST)
        static_linker = detect_static_linker(env, cc)
        if is_windows():
            raise SkipTest('https://github.com/mesonbuild/meson/issues/1526')
        if not isinstance(static_linker, linkers.ArLinker):
            raise SkipTest('static linker is not `ar`')
        # Configure
        self.init(testdir)
        # Get name of static library
        targets = self.introspect('--targets')
        self.assertGreaterEqual(len(targets), 1)
        libname = targets[0]['filename'][0]
        # Build and get contents of static library
        self.build()
        before = self._run(['ar', 't', os.path.join(self.builddir, libname)]).split()
        # Filter out non-object-file contents
        before = [f for f in before if f.endswith(('.o', '.obj'))]
        # Static library should contain only one object
        self.assertEqual(len(before), 1, msg=before)
        # Change the source to be built into the static library
        self.setconf('-Dsource=libfile2.c')
        self.build()
        after = self._run(['ar', 't', os.path.join(self.builddir, libname)]).split()
        # Filter out non-object-file contents
        after = [f for f in after if f.endswith(('.o', '.obj'))]
        # Static library should contain only one object
        self.assertEqual(len(after), 1, msg=after)
        # and the object must have changed
        self.assertNotEqual(before, after)

    def test_static_compile_order(self):
        '''
        Test that the order of files in a compiler command-line while compiling
        and linking statically is deterministic. This can't be an ordinary test
        case because we need to inspect the compiler database.
        https://github.com/mesonbuild/meson/pull/951
        '''
        testdir = os.path.join(self.common_test_dir, '5 linkstatic')
        self.init(testdir)
        compdb = self.get_compdb()
        # Rules will get written out in this order
        self.assertTrue(compdb[0]['file'].endswith("libfile.c"))
        self.assertTrue(compdb[1]['file'].endswith("libfile2.c"))
        self.assertTrue(compdb[2]['file'].endswith("libfile3.c"))
        self.assertTrue(compdb[3]['file'].endswith("libfile4.c"))
        # FIXME: We don't have access to the linker command

    def test_replace_unencodable_xml_chars(self):
        '''
        Test that unencodable xml chars are replaced with their
        printable representation
        https://github.com/mesonbuild/meson/issues/9894
        '''
        # Create base string(\nHello Meson\n) to see valid chars are not replaced
        base_string_invalid = '\n\x48\x65\x6c\x6c\x6f\x20\x4d\x65\x73\x6f\x6e\n'
        base_string_valid = '\nHello Meson\n'
        # Create invalid input from all known unencodable chars
        invalid_string = (
            '\x00\x01\x02\x03\x04\x05\x06\x07\x08\x0b\x0c\x0e\x0f\x10\x11'
            '\x12\x13\x14\x15\x16\x17\x18\x19\x1a\x1b\x1c\x1d\x1e\x1f\x7f'
            '\x80\x81\x82\x83\x84\x86\x87\x88\x89\x8a\x8b\x8c\x8d\x8e\x8f'
            '\x90\x91\x92\x93\x94\x95\x96\x97\x98\x99\x9a\x9b\x9c\x9d\x9e'
            '\x9f\ufdd0\ufdd1\ufdd2\ufdd3\ufdd4\ufdd5\ufdd6\ufdd7\ufdd8'
            '\ufdd9\ufdda\ufddb\ufddc\ufddd\ufdde\ufddf\ufde0\ufde1'
            '\ufde2\ufde3\ufde4\ufde5\ufde6\ufde7\ufde8\ufde9\ufdea'
            '\ufdeb\ufdec\ufded\ufdee\ufdef\ufffe\uffff')
        if sys.maxunicode >= 0x10000:
            invalid_string = invalid_string + (
                '\U0001fffe\U0001ffff\U0002fffe\U0002ffff'
                '\U0003fffe\U0003ffff\U0004fffe\U0004ffff'
                '\U0005fffe\U0005ffff\U0006fffe\U0006ffff'
                '\U0007fffe\U0007ffff\U0008fffe\U0008ffff'
                '\U0009fffe\U0009ffff\U000afffe\U000affff'
                '\U000bfffe\U000bffff\U000cfffe\U000cffff'
                '\U000dfffe\U000dffff\U000efffe\U000effff'
                '\U000ffffe\U000fffff\U0010fffe\U0010ffff')

        valid_string = base_string_valid + repr(invalid_string)[1:-1] + base_string_valid
        invalid_string = base_string_invalid + invalid_string + base_string_invalid
        fixed_string = mtest.replace_unencodable_xml_chars(invalid_string)
        self.assertEqual(fixed_string, valid_string)

    def test_replace_unencodable_xml_chars_unit(self):
        '''
        Test that unencodable xml chars are replaced with their
        printable representation
        https://github.com/mesonbuild/meson/issues/9894
        '''
        if not shutil.which('xmllint'):
            raise SkipTest('xmllint not installed')
        testdir = os.path.join(self.unit_test_dir, '111 replace unencodable xml chars')
        self.init(testdir)
        tests_command_output = self.run_tests()
        junit_xml_logs = Path(self.logdir, 'testlog.junit.xml')
        subprocess.run(['xmllint', junit_xml_logs], check=True)
        # Ensure command output and JSON / text logs are not mangled.
        raw_output_sample = '\x00\x01\x02\x03\x04\x05\x06\x07\x08\x0b'
        assert raw_output_sample in tests_command_output
        text_log = Path(self.logdir, 'testlog.txt').read_text(encoding='utf-8')
        assert raw_output_sample in text_log
        json_log = json.loads(Path(self.logdir, 'testlog.json').read_bytes())
        assert raw_output_sample in json_log['stdout']

    def test_run_target_files_path(self):
        '''
        Test that run_targets are run from the correct directory
        https://github.com/mesonbuild/meson/issues/957
        '''
        testdir = os.path.join(self.common_test_dir, '51 run target')
        self.init(testdir)
        self.run_target('check_exists')
        self.run_target('check-env')
        self.run_target('check-env-ct')

    def test_run_target_subdir(self):
        '''
        Test that run_targets are run from the correct directory
        https://github.com/mesonbuild/meson/issues/957
        '''
        testdir = os.path.join(self.common_test_dir, '51 run target')
        self.init(testdir)
        self.run_target('textprinter')

    def test_install_introspection(self):
        '''
        Tests that the Meson introspection API exposes install filenames correctly
        https://github.com/mesonbuild/meson/issues/829
        '''
        if self.backend is not Backend.ninja:
            raise SkipTest(f'{self.backend.name!r} backend can\'t install files')
        testdir = os.path.join(self.common_test_dir, '8 install')
        self.init(testdir)
        intro = self.introspect('--targets')
        if intro[0]['type'] == 'executable':
            intro = intro[::-1]
        self.assertPathListEqual(intro[0]['install_filename'], ['/usr/lib/libstat.a'])
        self.assertPathListEqual(intro[1]['install_filename'], ['/usr/bin/prog' + exe_suffix])

    def test_install_subdir_introspection(self):
        '''
        Test that the Meson introspection API also contains subdir install information
        https://github.com/mesonbuild/meson/issues/5556
        '''
        testdir = os.path.join(self.common_test_dir, '59 install subdir')
        self.init(testdir)
        intro = self.introspect('--installed')
        expected = {
            'nested_elided/sub': 'share',
            'new_directory': 'share/new_directory',
            'sub/sub1': 'share/sub1',
            'sub1': 'share/sub1',
            'sub2': 'share/sub2',
            'sub3': '/usr/share/sub3',
            'sub_elided': 'share',
            'subdir/sub1': 'share/sub1',
            'subdir/sub_elided': 'share',
        }

        self.assertEqual(len(intro), len(expected))

        # Convert expected to PurePath
        expected_converted = {PurePath(os.path.join(testdir, key)): PurePath(os.path.join(self.prefix, val)) for key, val in expected.items()}
        intro_converted = {PurePath(key): PurePath(val) for key, val in intro.items()}

        for src, dst in expected_converted.items():
            self.assertIn(src, intro_converted)
            self.assertEqual(dst, intro_converted[src])

    def test_install_introspection_multiple_outputs(self):
        '''
        Tests that the Meson introspection API exposes multiple install filenames correctly without crashing
        https://github.com/mesonbuild/meson/pull/4555

        Reverted to the first file only because of https://github.com/mesonbuild/meson/pull/4547#discussion_r244173438
        TODO Change the format to a list officially in a followup PR
        '''
        if self.backend is not Backend.ninja:
            raise SkipTest(f'{self.backend.name!r} backend can\'t install files')
        testdir = os.path.join(self.common_test_dir, '140 custom target multiple outputs')
        self.init(testdir)
        intro = self.introspect('--targets')
        if intro[0]['type'] == 'executable':
            intro = intro[::-1]
        self.assertPathListEqual(intro[0]['install_filename'], ['/usr/include/diff.h', '/usr/bin/diff.sh'])
        self.assertPathListEqual(intro[1]['install_filename'], ['/opt/same.h', '/opt/same.sh'])
        self.assertPathListEqual(intro[2]['install_filename'], ['/usr/include/first.h', None])
        self.assertPathListEqual(intro[3]['install_filename'], [None, '/usr/bin/second.sh'])

    def read_install_logs(self):
        # Find logged files and directories
        with Path(self.builddir, 'meson-logs', 'install-log.txt').open(encoding='utf-8') as f:
            return list(map(lambda l: Path(l.strip()),
                              filter(lambda l: not l.startswith('#'),
                                     f.readlines())))

    def test_install_log_content(self):
        '''
        Tests that the install-log.txt is consistent with the installed files and directories.
        Specifically checks that the log file only contains one entry per file/directory.
        https://github.com/mesonbuild/meson/issues/4499
        '''
        testdir = os.path.join(self.common_test_dir, '59 install subdir')
        self.init(testdir)
        self.install()
        installpath = Path(self.installdir)
        # Find installed files and directories
        expected = {installpath: 0}
        for name in installpath.rglob('*'):
            expected[name] = 0
        logged = self.read_install_logs()
        for name in logged:
            self.assertTrue(name in expected, f'Log contains extra entry {name}')
            expected[name] += 1

        for name, count in expected.items():
            self.assertGreater(count, 0, f'Log is missing entry for {name}')
            self.assertLess(count, 2, f'Log has multiple entries for {name}')

        # Verify that with --dry-run we obtain the same logs but with nothing
        # actually installed
        windows_proof_rmtree(self.installdir)
        self._run(self.meson_command + ['install', '--dry-run', '--destdir', self.installdir], workdir=self.builddir)
        self.assertEqual(logged, self.read_install_logs())
        self.assertFalse(os.path.exists(self.installdir))

        # If destdir is relative to build directory it should install
        # exactly the same files.
        rel_installpath = os.path.relpath(self.installdir, self.builddir)
        self._run(self.meson_command + ['install', '--dry-run', '--destdir', rel_installpath, '-C', self.builddir])
        self.assertEqual(logged, self.read_install_logs())

    def test_uninstall(self):
        exename = os.path.join(self.installdir, 'usr/bin/prog' + exe_suffix)
        dirname = os.path.join(self.installdir, 'usr/share/dir')
        testdir = os.path.join(self.common_test_dir, '8 install')
        self.init(testdir)
        self.assertPathDoesNotExist(exename)
        self.install()
        self.assertPathExists(exename)
        self.uninstall()
        self.assertPathDoesNotExist(exename)
        self.assertPathDoesNotExist(dirname)

    def test_forcefallback(self):
        testdir = os.path.join(self.unit_test_dir, '31 forcefallback')
        self.init(testdir, extra_args=['--wrap-mode=forcefallback'])
        self.build()
        self.run_tests()

    def test_implicit_forcefallback(self):
        testdir = os.path.join(self.unit_test_dir, '95 implicit force fallback')
        with self.assertRaises(subprocess.CalledProcessError):
            self.init(testdir)
        self.init(testdir, extra_args=['--wrap-mode=forcefallback'])
        self.new_builddir()
        self.init(testdir, extra_args=['--force-fallback-for=something'])

    def test_nopromote(self):
        testdir = os.path.join(self.common_test_dir, '98 subproject subdir')
        with self.assertRaises(subprocess.CalledProcessError) as cm:
            self.init(testdir, extra_args=['--wrap-mode=nopromote'])
        self.assertIn('dependency subsub found: NO', cm.exception.stdout)

    def test_force_fallback_for(self):
        testdir = os.path.join(self.unit_test_dir, '31 forcefallback')
        self.init(testdir, extra_args=['--force-fallback-for=zlib,foo'])
        self.build()
        self.run_tests()

    def test_force_fallback_for_nofallback(self):
        testdir = os.path.join(self.unit_test_dir, '31 forcefallback')
        self.init(testdir, extra_args=['--force-fallback-for=zlib,foo', '--wrap-mode=nofallback'])
        self.build()
        self.run_tests()

    def test_testrepeat(self):
        testdir = os.path.join(self.common_test_dir, '206 tap tests')
        self.init(testdir)
        self.build()
        self._run(self.mtest_command + ['--repeat=2'])

    def test_verbose(self):
        testdir = os.path.join(self.common_test_dir, '206 tap tests')
        self.init(testdir)
        self.build()
        out = self._run(self.mtest_command + ['--suite', 'verbose'])
        self.assertIn('1/1 subtest 1', out)

    def test_long_output(self):
        testdir = os.path.join(self.common_test_dir, '254 long output')
        self.init(testdir)
        self.build()
        self.run_tests()

        # Ensure lines are found from testlog.txt when not being verbose.

        i = 1
        with open(os.path.join(self.logdir, 'testlog.txt'), encoding='utf-8') as f:
            line = f.readline()
            while line and i < 100001:
                if f'# Iteration {i} to stdout' in line:
                    i += 1
                line = f.readline()
            self.assertEqual(i, 100001)

            i = 1
            while line:
                if f'# Iteration {i} to stderr' in line:
                    i += 1
                line = f.readline()
        self.assertEqual(i, 100001)

        # Ensure lines are found from both testlog.txt and console when being verbose.

        out = self._run(self.mtest_command + ['-v'])
        i = 1
        with open(os.path.join(self.logdir, 'testlog.txt'), encoding='utf-8') as f:
            line = f.readline()
            while line and i < 100001:
                if f'# Iteration {i} to stdout' in line:
                    i += 1
                line = f.readline()
            self.assertEqual(i, 100001)

            i = 1
            while line:
                if f'# Iteration {i} to stderr' in line:
                    i += 1
                line = f.readline()
        self.assertEqual(i, 100001)

        lines = out.split('\n')
        line_number = 0
        i = 1
        while line_number < len(lines) and i < 100001:
            print('---> %s' % lines[line_number])
            if f'# Iteration {i} to stdout' in lines[line_number]:
                i += 1
            line_number += 1
        self.assertEqual(i, 100001)

        line_number = 0
        i = 1
        while line_number < len(lines):
            if f'# Iteration {i} to stderr' in lines[line_number]:
                i += 1
            line_number += 1
        self.assertEqual(i, 100001)


    def test_testsetups(self):
        if not shutil.which('valgrind'):
            raise SkipTest('Valgrind not installed.')
        testdir = os.path.join(self.unit_test_dir, '2 testsetups')
        self.init(testdir)
        self.build()
        # Run tests without setup
        self.run_tests()
        with open(os.path.join(self.logdir, 'testlog.txt'), encoding='utf-8') as f:
            basic_log = f.read()
        # Run buggy test with setup that has env that will make it fail
        self.assertRaises(subprocess.CalledProcessError,
                          self._run, self.mtest_command + ['--setup=valgrind'])
        with open(os.path.join(self.logdir, 'testlog-valgrind.txt'), encoding='utf-8') as f:
            vg_log = f.read()
        self.assertNotIn('TEST_ENV is set', basic_log)
        self.assertNotIn('Memcheck', basic_log)
        self.assertIn('TEST_ENV is set', vg_log)
        self.assertIn('Memcheck', vg_log)
        # Run buggy test with setup without env that will pass
        self._run(self.mtest_command + ['--setup=wrapper'])
        # Setup with no properties works
        self._run(self.mtest_command + ['--setup=empty'])
        # Setup with only env works
        self._run(self.mtest_command + ['--setup=onlyenv'])
        self._run(self.mtest_command + ['--setup=onlyenv2'])
        self._run(self.mtest_command + ['--setup=onlyenv3'])
        # Setup with only a timeout works
        self._run(self.mtest_command + ['--setup=timeout'])
        # Setup that does not define a wrapper works with --wrapper
        self._run(self.mtest_command + ['--setup=timeout', '--wrapper', shutil.which('valgrind')])
        # Setup that skips test works
        self._run(self.mtest_command + ['--setup=good'])
        with open(os.path.join(self.logdir, 'testlog-good.txt'), encoding='utf-8') as f:
            exclude_suites_log = f.read()
        self.assertNotIn('buggy', exclude_suites_log)
        # --suite overrides add_test_setup(exclude_suites)
        self._run(self.mtest_command + ['--setup=good', '--suite', 'buggy'])
        with open(os.path.join(self.logdir, 'testlog-good.txt'), encoding='utf-8') as f:
            include_suites_log = f.read()
        self.assertIn('buggy', include_suites_log)

    def test_testsetup_selection(self):
        testdir = os.path.join(self.unit_test_dir, '14 testsetup selection')
        self.init(testdir)
        self.build()

        # Run tests without setup
        self.run_tests()

        self.assertRaises(subprocess.CalledProcessError, self._run, self.mtest_command + ['--setup=missingfromfoo'])
        self._run(self.mtest_command + ['--setup=missingfromfoo', '--no-suite=foo:'])

        self._run(self.mtest_command + ['--setup=worksforall'])
        self._run(self.mtest_command + ['--setup=main:worksforall'])

        self.assertRaises(subprocess.CalledProcessError, self._run,
                          self.mtest_command + ['--setup=onlyinbar'])
        self.assertRaises(subprocess.CalledProcessError, self._run,
                          self.mtest_command + ['--setup=onlyinbar', '--no-suite=main:'])
        self._run(self.mtest_command + ['--setup=onlyinbar', '--no-suite=main:', '--no-suite=foo:'])
        self._run(self.mtest_command + ['--setup=bar:onlyinbar'])
        self.assertRaises(subprocess.CalledProcessError, self._run,
                          self.mtest_command + ['--setup=foo:onlyinbar'])
        self.assertRaises(subprocess.CalledProcessError, self._run,
                          self.mtest_command + ['--setup=main:onlyinbar'])

    def test_testsetup_default(self):
        testdir = os.path.join(self.unit_test_dir, '48 testsetup default')
        self.init(testdir)
        self.build()

        # Run tests without --setup will cause the default setup to be used
        self.run_tests()
        with open(os.path.join(self.logdir, 'testlog.txt'), encoding='utf-8') as f:
            default_log = f.read()

        # Run tests with explicitly using the same setup that is set as default
        self._run(self.mtest_command + ['--setup=mydefault'])
        with open(os.path.join(self.logdir, 'testlog-mydefault.txt'), encoding='utf-8') as f:
            mydefault_log = f.read()

        # Run tests with another setup
        self._run(self.mtest_command + ['--setup=other'])
        with open(os.path.join(self.logdir, 'testlog-other.txt'), encoding='utf-8') as f:
            other_log = f.read()

        self.assertIn('ENV_A is 1', default_log)
        self.assertIn('ENV_B is 2', default_log)
        self.assertIn('ENV_C is 2', default_log)

        self.assertIn('ENV_A is 1', mydefault_log)
        self.assertIn('ENV_B is 2', mydefault_log)
        self.assertIn('ENV_C is 2', mydefault_log)

        self.assertIn('ENV_A is 1', other_log)
        self.assertIn('ENV_B is 3', other_log)
        self.assertIn('ENV_C is 2', other_log)

    def assertFailedTestCount(self, failure_count, command):
        try:
            self._run(command)
            self.assertEqual(0, failure_count, 'Expected %d tests to fail.' % failure_count)
        except subprocess.CalledProcessError as e:
            self.assertEqual(e.returncode, failure_count)

    def test_suite_selection(self):
        testdir = os.path.join(self.unit_test_dir, '4 suite selection')
        self.init(testdir)
        self.build()

        self.assertFailedTestCount(4, self.mtest_command)

        self.assertFailedTestCount(0, self.mtest_command + ['--suite', ':success'])
        self.assertFailedTestCount(3, self.mtest_command + ['--suite', ':fail'])
        self.assertFailedTestCount(4, self.mtest_command + ['--no-suite', ':success'])
        self.assertFailedTestCount(1, self.mtest_command + ['--no-suite', ':fail'])

        self.assertFailedTestCount(1, self.mtest_command + ['--suite', 'mainprj'])
        self.assertFailedTestCount(0, self.mtest_command + ['--suite', 'subprjsucc'])
        self.assertFailedTestCount(1, self.mtest_command + ['--suite', 'subprjfail'])
        self.assertFailedTestCount(1, self.mtest_command + ['--suite', 'subprjmix'])
        self.assertFailedTestCount(3, self.mtest_command + ['--no-suite', 'mainprj'])
        self.assertFailedTestCount(4, self.mtest_command + ['--no-suite', 'subprjsucc'])
        self.assertFailedTestCount(3, self.mtest_command + ['--no-suite', 'subprjfail'])
        self.assertFailedTestCount(3, self.mtest_command + ['--no-suite', 'subprjmix'])

        self.assertFailedTestCount(1, self.mtest_command + ['--suite', 'mainprj:fail'])
        self.assertFailedTestCount(0, self.mtest_command + ['--suite', 'mainprj:success'])
        self.assertFailedTestCount(3, self.mtest_command + ['--no-suite', 'mainprj:fail'])
        self.assertFailedTestCount(4, self.mtest_command + ['--no-suite', 'mainprj:success'])

        self.assertFailedTestCount(1, self.mtest_command + ['--suite', 'subprjfail:fail'])
        self.assertFailedTestCount(0, self.mtest_command + ['--suite', 'subprjfail:success'])
        self.assertFailedTestCount(3, self.mtest_command + ['--no-suite', 'subprjfail:fail'])
        self.assertFailedTestCount(4, self.mtest_command + ['--no-suite', 'subprjfail:success'])

        self.assertFailedTestCount(0, self.mtest_command + ['--suite', 'subprjsucc:fail'])
        self.assertFailedTestCount(0, self.mtest_command + ['--suite', 'subprjsucc:success'])
        self.assertFailedTestCount(4, self.mtest_command + ['--no-suite', 'subprjsucc:fail'])
        self.assertFailedTestCount(4, self.mtest_command + ['--no-suite', 'subprjsucc:success'])

        self.assertFailedTestCount(1, self.mtest_command + ['--suite', 'subprjmix:fail'])
        self.assertFailedTestCount(0, self.mtest_command + ['--suite', 'subprjmix:success'])
        self.assertFailedTestCount(3, self.mtest_command + ['--no-suite', 'subprjmix:fail'])
        self.assertFailedTestCount(4, self.mtest_command + ['--no-suite', 'subprjmix:success'])

        self.assertFailedTestCount(2, self.mtest_command + ['--suite', 'subprjfail', '--suite', 'subprjmix:fail'])
        self.assertFailedTestCount(3, self.mtest_command + ['--suite', 'subprjfail', '--suite', 'subprjmix', '--suite', 'mainprj'])
        self.assertFailedTestCount(2, self.mtest_command + ['--suite', 'subprjfail', '--suite', 'subprjmix', '--suite', 'mainprj', '--no-suite', 'subprjmix:fail'])
        self.assertFailedTestCount(1, self.mtest_command + ['--suite', 'subprjfail', '--suite', 'subprjmix', '--suite', 'mainprj', '--no-suite', 'subprjmix:fail', 'mainprj-failing_test'])

        self.assertFailedTestCount(2, self.mtest_command + ['--no-suite', 'subprjfail:fail', '--no-suite', 'subprjmix:fail'])

    def test_mtest_reconfigure(self):
        if self.backend is not Backend.ninja:
            raise SkipTest(f'mtest can\'t rebuild with {self.backend.name!r}')

        testdir = os.path.join(self.common_test_dir, '206 tap tests')
        self.init(testdir)
        self.utime(os.path.join(testdir, 'meson.build'))
        o = self._run(self.mtest_command + ['--list'])
        self.assertIn('Regenerating build files', o)
        self.assertIn('test_features / xfail', o)
        o = self._run(self.mtest_command + ['--list'])
        self.assertNotIn('Regenerating build files', o)
        # no real targets should have been built
        tester = os.path.join(self.builddir, 'tester' + exe_suffix)
        self.assertPathDoesNotExist(tester)
        # check that we don't reconfigure if --no-rebuild is passed
        self.utime(os.path.join(testdir, 'meson.build'))
        o = self._run(self.mtest_command + ['--list', '--no-rebuild'])
        self.assertNotIn('Regenerating build files', o)

    def test_unexisting_test_name(self):
        testdir = os.path.join(self.unit_test_dir, '4 suite selection')
        self.init(testdir)
        self.build()

        self.assertRaises(subprocess.CalledProcessError, self._run, self.mtest_command + ['notatest'])

    def test_select_test_using_wildcards(self):
        testdir = os.path.join(self.unit_test_dir, '4 suite selection')
        self.init(testdir)
        self.build()

        o = self._run(self.mtest_command + ['--list', 'mainprj*'])
        self.assertIn('mainprj-failing_test', o)
        self.assertIn('mainprj-successful_test_no_suite', o)
        self.assertNotIn('subprj', o)

        o = self._run(self.mtest_command + ['--list', '*succ*', 'subprjm*:'])
        self.assertIn('mainprj-successful_test_no_suite', o)
        self.assertIn('subprjmix-failing_test', o)
        self.assertIn('subprjmix-successful_test', o)
        self.assertIn('subprjsucc-successful_test_no_suite', o)
        self.assertNotIn('subprjfail-failing_test', o)

    def test_build_by_default(self):
        testdir = os.path.join(self.common_test_dir, '129 build by default')
        self.init(testdir)
        self.build()
        genfile1 = os.path.join(self.builddir, 'generated1.dat')
        genfile2 = os.path.join(self.builddir, 'generated2.dat')
        exe1 = os.path.join(self.builddir, 'fooprog' + exe_suffix)
        exe2 = os.path.join(self.builddir, 'barprog' + exe_suffix)
        self.assertPathExists(genfile1)
        self.assertPathExists(genfile2)
        self.assertPathDoesNotExist(exe1)
        self.assertPathDoesNotExist(exe2)
        self.build(target=('fooprog' + exe_suffix))
        self.assertPathExists(exe1)
        self.build(target=('barprog' + exe_suffix))
        self.assertPathExists(exe2)

    def test_build_generated_pyx_directly(self):
        # Check that the transpile stage also includes
        # dependencies for the compilation stage as dependencies
        testdir = os.path.join("test cases/cython", '2 generated sources')
        env = get_fake_env(testdir, self.builddir, self.prefix)
        try:
            detect_compiler_for(env, "cython", MachineChoice.HOST, True, '')
        except EnvironmentException:
            raise SkipTest("Cython is not installed")
        self.init(testdir)
        # Need to get the full target name of the pyx.c target
        # (which is unfortunately not provided by introspection :( )
        # We'll need to dig into the generated sources
        targets = self.introspect('--targets')
        name = None
        for target in targets:
            for target_sources in target["target_sources"]:
                for generated_source in target_sources.get("generated_sources", []):
                    if "includestuff.pyx.c" in generated_source:
                        name = generated_source
                        break
        # Split the path (we only want the includestuff.cpython-blahblah.so.p/includestuff.pyx.c)
        name = os.path.normpath(name).split(os.sep)[-2:]
        name = os.sep.join(name)  # Glue list into a string
        self.build(target=name)

    def test_build_pyx_depfiles(self):
        # building regularly and then touching a depfile dependency should rebuild
        testdir = os.path.join("test cases/cython", '2 generated sources')
        env = get_fake_env(testdir, self.builddir, self.prefix)
        try:
            cython = detect_compiler_for(env, "cython", MachineChoice.HOST, True, '')
            if not version_compare(cython.version, '>=0.29.33'):
                raise SkipTest('Cython is too old')
        except EnvironmentException:
            raise SkipTest("Cython is not installed")
        self.init(testdir)

        targets = self.introspect('--targets')
        for target in targets:
            if target['name'].startswith('simpleinclude'):
                name = target['name']
        self.build()
        self.utime(os.path.join(testdir, 'simplestuff.pxi'))
        self.assertBuildRelinkedOnlyTarget(name)


    def test_internal_include_order(self):
        if mesonbuild.environment.detect_msys2_arch() and ('MESON_RSP_THRESHOLD' in os.environ):
            raise SkipTest('Test does not yet support gcc rsp files on msys2')

        testdir = os.path.join(self.common_test_dir, '130 include order')
        self.init(testdir)
        execmd = fxecmd = None
        for cmd in self.get_compdb():
            if 'someexe' in cmd['command']:
                execmd = cmd['command']
                continue
            if 'somefxe' in cmd['command']:
                fxecmd = cmd['command']
                continue
        if not execmd or not fxecmd:
            raise Exception('Could not find someexe and somfxe commands')
        # Check include order for 'someexe'
        incs = [a for a in split_args(execmd) if a.startswith("-I")]
        self.assertEqual(len(incs), 9)
        # Need to run the build so the private dir is created.
        self.build()
        pdirs = glob(os.path.join(self.builddir, 'sub4/someexe*.p'))
        self.assertEqual(len(pdirs), 1)
        privdir = pdirs[0][len(self.builddir)+1:]
        self.assertPathEqual(incs[0], "-I" + privdir)
        # target build subdir
        self.assertPathEqual(incs[1], "-Isub4")
        # target source subdir
        self.assertPathBasenameEqual(incs[2], 'sub4')
        # include paths added via per-target c_args: ['-I'...]
        self.assertPathBasenameEqual(incs[3], 'sub3')
        # target include_directories: build dir
        self.assertPathEqual(incs[4], "-Isub2")
        # target include_directories: source dir
        self.assertPathBasenameEqual(incs[5], 'sub2')
        # target internal dependency include_directories: build dir
        self.assertPathEqual(incs[6], "-Isub1")
        # target internal dependency include_directories: source dir
        self.assertPathBasenameEqual(incs[7], 'sub1')
        # custom target include dir
        self.assertPathEqual(incs[8], '-Ictsub')
        # Check include order for 'somefxe'
        incs = [a for a in split_args(fxecmd) if a.startswith('-I')]
        self.assertEqual(len(incs), 9)
        # target private dir
        pdirs = glob(os.path.join(self.builddir, 'somefxe*.p'))
        self.assertEqual(len(pdirs), 1)
        privdir = pdirs[0][len(self.builddir)+1:]
        self.assertPathEqual(incs[0], '-I' + privdir)
        # target build dir
        self.assertPathEqual(incs[1], '-I.')
        # target source dir
        self.assertPathBasenameEqual(incs[2], os.path.basename(testdir))
        # target internal dependency correct include_directories: build dir
        self.assertPathEqual(incs[3], "-Isub4")
        # target internal dependency correct include_directories: source dir
        self.assertPathBasenameEqual(incs[4], 'sub4')
        # target internal dependency dep include_directories: build dir
        self.assertPathEqual(incs[5], "-Isub1")
        # target internal dependency dep include_directories: source dir
        self.assertPathBasenameEqual(incs[6], 'sub1')
        # target internal dependency wrong include_directories: build dir
        self.assertPathEqual(incs[7], "-Isub2")
        # target internal dependency wrong include_directories: source dir
        self.assertPathBasenameEqual(incs[8], 'sub2')

    @mock.patch.dict(os.environ)
    def test_compiler_detection(self):
        '''
        Test that automatic compiler detection and setting from the environment
        both work just fine. This is needed because while running project tests
        and other unit tests, we always read CC/CXX/etc from the environment.
        '''
        gnu = GnuCompiler
        clang = ClangCompiler
        intel = IntelGnuLikeCompiler
        msvc = (VisualStudioCCompiler, VisualStudioCPPCompiler)
        clangcl = (ClangClCCompiler, ClangClCPPCompiler)
        ar = linkers.ArLinker
        lib = linkers.VisualStudioLinker
        langs = [('c', 'CC'), ('cpp', 'CXX')]
        if not is_windows() and platform.machine().lower() != 'e2k':
            langs += [('objc', 'OBJC'), ('objcpp', 'OBJCXX')]
        testdir = os.path.join(self.unit_test_dir, '5 compiler detection')
        env = get_fake_env(testdir, self.builddir, self.prefix)
        for lang, evar in langs:
            # Detect with evar and do sanity checks on that
            if evar in os.environ:
                ecc = compiler_from_language(env, lang, MachineChoice.HOST)
                self.assertTrue(ecc.version)
                elinker = detect_static_linker(env, ecc)
                # Pop it so we don't use it for the next detection
                evalue = os.environ.pop(evar)
                # Very rough/strict heuristics. Would never work for actual
                # compiler detection, but should be ok for the tests.
                ebase = os.path.basename(evalue)
                if ebase.startswith('g') or ebase.endswith(('-gcc', '-g++')):
                    self.assertIsInstance(ecc, gnu)
                    self.assertIsInstance(elinker, ar)
                elif 'clang-cl' in ebase:
                    self.assertIsInstance(ecc, clangcl)
                    self.assertIsInstance(elinker, lib)
                elif 'clang' in ebase:
                    self.assertIsInstance(ecc, clang)
                    self.assertIsInstance(elinker, ar)
                elif ebase.startswith('ic'):
                    self.assertIsInstance(ecc, intel)
                    self.assertIsInstance(elinker, ar)
                elif ebase.startswith('cl'):
                    self.assertIsInstance(ecc, msvc)
                    self.assertIsInstance(elinker, lib)
                else:
                    raise AssertionError(f'Unknown compiler {evalue!r}')
                # Check that we actually used the evalue correctly as the compiler
                self.assertEqual(ecc.get_exelist(), split_args(evalue))
            # Do auto-detection of compiler based on platform, PATH, etc.
            cc = compiler_from_language(env, lang, MachineChoice.HOST)
            self.assertTrue(cc.version)
            linker = detect_static_linker(env, cc)
            # Check compiler type
            if isinstance(cc, gnu):
                self.assertIsInstance(linker, ar)
                if is_osx():
                    self.assertIsInstance(cc.linker, linkers.AppleDynamicLinker)
                elif is_sunos():
                    self.assertIsInstance(cc.linker, (linkers.SolarisDynamicLinker, linkers.GnuLikeDynamicLinkerMixin))
                else:
                    self.assertIsInstance(cc.linker, linkers.GnuLikeDynamicLinkerMixin)
            if isinstance(cc, clangcl):
                self.assertIsInstance(linker, lib)
                self.assertIsInstance(cc.linker, linkers.ClangClDynamicLinker)
            if isinstance(cc, clang):
                self.assertIsInstance(linker, ar)
                if is_osx():
                    self.assertIsInstance(cc.linker, linkers.AppleDynamicLinker)
                elif is_windows():
                    # This is clang, not clang-cl. This can be either an
                    # ld-like linker of link.exe-like linker (usually the
                    # former for msys2, the latter otherwise)
                    self.assertIsInstance(cc.linker, (linkers.MSVCDynamicLinker, linkers.GnuLikeDynamicLinkerMixin))
                elif is_sunos():
                    self.assertIsInstance(cc.linker, (linkers.SolarisDynamicLinker, linkers.GnuLikeDynamicLinkerMixin))
                else:
                    self.assertIsInstance(cc.linker, linkers.GnuLikeDynamicLinkerMixin)
            if isinstance(cc, intel):
                self.assertIsInstance(linker, ar)
                if is_osx():
                    self.assertIsInstance(cc.linker, linkers.AppleDynamicLinker)
                elif is_windows():
                    self.assertIsInstance(cc.linker, linkers.XilinkDynamicLinker)
                else:
                    self.assertIsInstance(cc.linker, linkers.GnuDynamicLinker)
            if isinstance(cc, msvc):
                self.assertTrue(is_windows())
                self.assertIsInstance(linker, lib)
                self.assertEqual(cc.id, 'msvc')
                self.assertTrue(hasattr(cc, 'is_64'))
                self.assertIsInstance(cc.linker, linkers.MSVCDynamicLinker)
                # If we're on Windows CI, we know what the compiler will be
                if 'arch' in os.environ:
                    if os.environ['arch'] == 'x64':
                        self.assertTrue(cc.is_64)
                    else:
                        self.assertFalse(cc.is_64)
            # Set evar ourselves to a wrapper script that just calls the same
            # exelist + some argument. This is meant to test that setting
            # something like `ccache gcc -pipe` or `distcc ccache gcc` works.
            wrapper = os.path.join(testdir, 'compiler wrapper.py')
            wrappercc = python_command + [wrapper] + cc.get_exelist() + ['-DSOME_ARG']
            os.environ[evar] = ' '.join(quote_arg(w) for w in wrappercc)

            # Check static linker too
            wrapperlinker = python_command + [wrapper] + linker.get_exelist() + linker.get_always_args()
            os.environ['AR'] = ' '.join(quote_arg(w) for w in wrapperlinker)

            # Need a new env to re-run environment loading
            env = get_fake_env(testdir, self.builddir, self.prefix)

            wcc = compiler_from_language(env, lang, MachineChoice.HOST)
            wlinker = detect_static_linker(env, wcc)
            # Pop it so we don't use it for the next detection
            os.environ.pop('AR')
            # Must be the same type since it's a wrapper around the same exelist
            self.assertIs(type(cc), type(wcc))
            self.assertIs(type(linker), type(wlinker))
            # Ensure that the exelist is correct
            self.assertEqual(wcc.get_exelist(), wrappercc)
            self.assertEqual(wlinker.get_exelist(), wrapperlinker)
            # Ensure that the version detection worked correctly
            self.assertEqual(cc.version, wcc.version)
            if hasattr(cc, 'is_64'):
                self.assertEqual(cc.is_64, wcc.is_64)

    def test_always_prefer_c_compiler_for_asm(self):
        testdir = os.path.join(self.common_test_dir, '133 c cpp and asm')
        # Skip if building with MSVC
        env = get_fake_env(testdir, self.builddir, self.prefix)
        if detect_c_compiler(env, MachineChoice.HOST).get_id() == 'msvc':
            raise SkipTest('MSVC can\'t compile assembly')
        self.init(testdir)
        commands = {'c-asm': {}, 'cpp-asm': {}, 'cpp-c-asm': {}, 'c-cpp-asm': {}}
        for cmd in self.get_compdb():
            # Get compiler
            split = split_args(cmd['command'])
            if split[0] in ('ccache', 'sccache'):
                compiler = split[1]
            else:
                compiler = split[0]
            # Classify commands
            if 'Ic-asm' in cmd['command']:
                if cmd['file'].endswith('.S'):
                    commands['c-asm']['asm'] = compiler
                elif cmd['file'].endswith('.c'):
                    commands['c-asm']['c'] = compiler
                else:
                    raise AssertionError('{!r} found in cpp-asm?'.format(cmd['command']))
            elif 'Icpp-asm' in cmd['command']:
                if cmd['file'].endswith('.S'):
                    commands['cpp-asm']['asm'] = compiler
                elif cmd['file'].endswith('.cpp'):
                    commands['cpp-asm']['cpp'] = compiler
                else:
                    raise AssertionError('{!r} found in cpp-asm?'.format(cmd['command']))
            elif 'Ic-cpp-asm' in cmd['command']:
                if cmd['file'].endswith('.S'):
                    commands['c-cpp-asm']['asm'] = compiler
                elif cmd['file'].endswith('.c'):
                    commands['c-cpp-asm']['c'] = compiler
                elif cmd['file'].endswith('.cpp'):
                    commands['c-cpp-asm']['cpp'] = compiler
                else:
                    raise AssertionError('{!r} found in c-cpp-asm?'.format(cmd['command']))
            elif 'Icpp-c-asm' in cmd['command']:
                if cmd['file'].endswith('.S'):
                    commands['cpp-c-asm']['asm'] = compiler
                elif cmd['file'].endswith('.c'):
                    commands['cpp-c-asm']['c'] = compiler
                elif cmd['file'].endswith('.cpp'):
                    commands['cpp-c-asm']['cpp'] = compiler
                else:
                    raise AssertionError('{!r} found in cpp-c-asm?'.format(cmd['command']))
            else:
                raise AssertionError('Unknown command {!r} found'.format(cmd['command']))
        # Check that .S files are always built with the C compiler
        self.assertEqual(commands['c-asm']['asm'], commands['c-asm']['c'])
        self.assertEqual(commands['c-asm']['asm'], commands['cpp-asm']['asm'])
        self.assertEqual(commands['cpp-asm']['asm'], commands['c-cpp-asm']['c'])
        self.assertEqual(commands['c-cpp-asm']['asm'], commands['c-cpp-asm']['c'])
        self.assertEqual(commands['cpp-c-asm']['asm'], commands['cpp-c-asm']['c'])
        self.assertNotEqual(commands['cpp-asm']['asm'], commands['cpp-asm']['cpp'])
        self.assertNotEqual(commands['c-cpp-asm']['c'], commands['c-cpp-asm']['cpp'])
        self.assertNotEqual(commands['cpp-c-asm']['c'], commands['cpp-c-asm']['cpp'])
        # Check that the c-asm target is always linked with the C linker
        build_ninja = os.path.join(self.builddir, 'build.ninja')
        with open(build_ninja, encoding='utf-8') as f:
            contents = f.read()
            m = re.search('build c-asm.*: c_LINKER', contents)
        self.assertIsNotNone(m, msg=contents)

    def test_preprocessor_checks_CPPFLAGS(self):
        '''
        Test that preprocessor compiler checks read CPPFLAGS and also CFLAGS/CXXFLAGS but
        not LDFLAGS.
        '''
        testdir = os.path.join(self.common_test_dir, '132 get define')
        define = 'MESON_TEST_DEFINE_VALUE'
        # NOTE: this list can't have \n, ' or "
        # \n is never substituted by the GNU pre-processor via a -D define
        # ' and " confuse split_args() even when they are escaped
        # % and # confuse the MSVC preprocessor
        # !, ^, *, and < confuse lcc preprocessor
        value = 'spaces and fun@$&()-=_+{}[]:;>?,./~`'
        for env_var in [{'CPPFLAGS'}, {'CFLAGS', 'CXXFLAGS'}]:
            env = {}
            for i in env_var:
                env[i] = f'-D{define}="{value}"'
            env['LDFLAGS'] = '-DMESON_FAIL_VALUE=cflags-read'
            self.init(testdir, extra_args=[f'-D{define}={value}'], override_envvars=env)
            self.new_builddir()

    def test_custom_target_exe_data_deterministic(self):
        testdir = os.path.join(self.common_test_dir, '109 custom target capture')
        self.init(testdir)
        meson_exe_dat1 = glob(os.path.join(self.privatedir, 'meson_exe*.dat'))
        self.wipe()
        self.init(testdir)
        meson_exe_dat2 = glob(os.path.join(self.privatedir, 'meson_exe*.dat'))
        self.assertListEqual(meson_exe_dat1, meson_exe_dat2)

    def test_noop_changes_cause_no_rebuilds(self):
        '''
        Test that no-op changes to the build files such as mtime do not cause
        a rebuild of anything.
        '''
        testdir = os.path.join(self.common_test_dir, '6 linkshared')
        self.init(testdir)
        self.build()
        # Immediately rebuilding should not do anything
        self.assertBuildIsNoop()
        # Changing mtime of meson.build should not rebuild anything
        self.utime(os.path.join(testdir, 'meson.build'))
        self.assertReconfiguredBuildIsNoop()
        # Changing mtime of libefile.c should rebuild the library, but not relink the executable
        self.utime(os.path.join(testdir, 'libfile.c'))
        self.assertBuildRelinkedOnlyTarget('mylib')

    def test_source_changes_cause_rebuild(self):
        '''
        Test that changes to sources and headers cause rebuilds, but not
        changes to unused files (as determined by the dependency file) in the
        input files list.
        '''
        testdir = os.path.join(self.common_test_dir, '19 header in file list')
        self.init(testdir)
        self.build()
        # Immediately rebuilding should not do anything
        self.assertBuildIsNoop()
        # Changing mtime of header.h should rebuild everything
        self.utime(os.path.join(testdir, 'header.h'))
        self.assertBuildRelinkedOnlyTarget('prog')

    def test_custom_target_changes_cause_rebuild(self):
        '''
        Test that in a custom target, changes to the input files, the
        ExternalProgram, and any File objects on the command-line cause
        a rebuild.
        '''
        testdir = os.path.join(self.common_test_dir, '57 custom header generator')
        self.init(testdir)
        self.build()
        # Immediately rebuilding should not do anything
        self.assertBuildIsNoop()
        # Changing mtime of these should rebuild everything
        for f in ('input.def', 'makeheader.py', 'somefile.txt'):
            self.utime(os.path.join(testdir, f))
            self.assertBuildRelinkedOnlyTarget('prog')

    def test_source_generator_program_cause_rebuild(self):
        '''
        Test that changes to generator programs in the source tree cause
        a rebuild.
        '''
        testdir = os.path.join(self.common_test_dir, '90 gen extra')
        self.init(testdir)
        self.build()
        # Immediately rebuilding should not do anything
        self.assertBuildIsNoop()
        # Changing mtime of generator should rebuild the executable
        self.utime(os.path.join(testdir, 'srcgen.py'))
        self.assertRebuiltTarget('basic')

<<<<<<< HEAD
    @skipIf(is_ci() and is_cygwin(), 'A GCC update on 2024-07-21 has broken LTO and is being investigated')
=======
    def test_long_opt_vs_D(self):
        '''
        Test that conflicts between -D for builtin options and the corresponding
        long option are detected without false positives or negatives.
        '''
        testdir = os.path.join(self.unit_test_dir, '128 long opt vs D')

        for opt in ['-Dsysconfdir=/etc', '-Dsysconfdir2=/etc']:
            exception_raised = False
            try:
                self.init(testdir, extra_args=[opt, '--sysconfdir=/etc'])
            except subprocess.CalledProcessError:
                exception_raised = True
            if 'sysconfdir2' in opt:
                self.assertFalse(exception_raised, f'{opt} --sysconfdir raised an exception')
            else:
                self.assertTrue(exception_raised, f'{opt} --sysconfdir did not raise an exception')

            exception_raised = False
            try:
                self.init(testdir, extra_args=['--sysconfdir=/etc', opt])
            except subprocess.CalledProcessError:
                exception_raised = True
            if 'sysconfdir2' in opt:
                self.assertFalse(exception_raised, f'--sysconfdir {opt} raised an exception')
            else:
                self.assertTrue(exception_raised, f'--sysconfdir {opt} did not raise an exception')

            self.wipe()

>>>>>>> 17fafda1
    def test_static_library_lto(self):
        '''
        Test that static libraries can be built with LTO and linked to
        executables. On Linux, this requires the use of gcc-ar.
        https://github.com/mesonbuild/meson/issues/1646
        '''
        testdir = os.path.join(self.common_test_dir, '5 linkstatic')

        env = get_fake_env(testdir, self.builddir, self.prefix)
        if detect_c_compiler(env, MachineChoice.HOST).get_id() == 'clang' and is_windows():
            raise SkipTest('LTO not (yet) supported by windows clang')

        self.init(testdir, extra_args='-Db_lto=true')
        self.build()
        self.run_tests()

    @skipIf(is_ci() and is_cygwin(), 'A GCC update on 2024-07-21 has broken LTO and is being investigated')
    @skip_if_not_base_option('b_lto_threads')
    def test_lto_threads(self):
        testdir = os.path.join(self.common_test_dir, '6 linkshared')

        env = get_fake_env(testdir, self.builddir, self.prefix)
        cc = detect_c_compiler(env, MachineChoice.HOST)
        extra_args: T.List[str] = []
        if cc.get_id() == 'clang':
            if is_windows():
                raise SkipTest('LTO not (yet) supported by windows clang')

        self.init(testdir, extra_args=['-Db_lto=true', '-Db_lto_threads=8'] + extra_args)
        self.build()
        self.run_tests()

        expected = set(cc.get_lto_compile_args(threads=8))
        targets = self.introspect('--targets')
        # This assumes all of the targets support lto
        for t in targets:
            for s in t['target_sources']:
                if 'linker' in s:
                    continue
                for e in expected:
                    self.assertIn(e, s['parameters'])

    @skip_if_not_base_option('b_lto_mode')
    @skip_if_not_base_option('b_lto_threads')
    def test_lto_mode(self):
        testdir = os.path.join(self.common_test_dir, '6 linkshared')

        env = get_fake_env(testdir, self.builddir, self.prefix)
        cc = detect_c_compiler(env, MachineChoice.HOST)
        if cc.get_id() != 'clang':
            raise SkipTest('Only clang currently supports thinLTO')
        if cc.linker.id not in {'ld.lld', 'ld.gold', 'ld64', 'lld-link'}:
            raise SkipTest('thinLTO requires ld.lld, ld.gold, ld64, or lld-link')
        elif is_windows():
            raise SkipTest('LTO not (yet) supported by windows clang')

        self.init(testdir, extra_args=['-Db_lto=true', '-Db_lto_mode=thin', '-Db_lto_threads=8', '-Dc_args=-Werror=unused-command-line-argument'])
        self.build()
        self.run_tests()

        expected = set(cc.get_lto_compile_args(threads=8, mode='thin'))
        targets = self.introspect('--targets')
        # This assumes all of the targets support lto
        for t in targets:
            for src in t['target_sources']:
                self.assertTrue(expected.issubset(set(src['parameters'])), f'Incorrect values for {t["name"]}')

    def test_dist_git(self):
        if not shutil.which('git'):
            raise SkipTest('Git not found')
        if self.backend is not Backend.ninja:
            raise SkipTest('Dist is only supported with Ninja')

        try:
            self.dist_impl(git_init, _git_add_all)
        except PermissionError:
            # When run under Windows CI, something (virus scanner?)
            # holds on to the git files so cleaning up the dir
            # fails sometimes.
            pass

    def has_working_hg(self):
        if not shutil.which('hg'):
            return False
        try:
            # This check should not be necessary, but
            # CI under macOS passes the above test even
            # though Mercurial is not installed.
            if subprocess.call(['hg', '--version'],
                               stdout=subprocess.DEVNULL,
                               stderr=subprocess.DEVNULL) != 0:
                return False
            return True
        except FileNotFoundError:
            return False

    def test_dist_hg(self):
        if not self.has_working_hg():
            raise SkipTest('Mercurial not found or broken.')
        if self.backend is not Backend.ninja:
            raise SkipTest('Dist is only supported with Ninja')

        def hg_init(project_dir):
            subprocess.check_call(['hg', 'init'], cwd=project_dir)
            with open(os.path.join(project_dir, '.hg', 'hgrc'), 'w', encoding='utf-8') as f:
                print('[ui]', file=f)
                print('username=Author Person <teh_coderz@example.com>', file=f)
            subprocess.check_call(['hg', 'add', 'meson.build', 'distexe.c'], cwd=project_dir)
            subprocess.check_call(['hg', 'commit', '-m', 'I am a project'], cwd=project_dir)

        try:
            self.dist_impl(hg_init, include_subprojects=False)
        except PermissionError:
            # When run under Windows CI, something (virus scanner?)
            # holds on to the hg files so cleaning up the dir
            # fails sometimes.
            pass

    def test_dist_git_script(self):
        if not shutil.which('git'):
            raise SkipTest('Git not found')
        if self.backend is not Backend.ninja:
            raise SkipTest('Dist is only supported with Ninja')

        try:
            with tempfile.TemporaryDirectory() as tmpdir:
                project_dir = os.path.join(tmpdir, 'a')
                shutil.copytree(os.path.join(self.unit_test_dir, '35 dist script'),
                                project_dir)
                git_init(project_dir)
                self.init(project_dir)
                self.build('dist')

                self.new_builddir()
                self.init(project_dir, extra_args=['-Dsub:broken_dist_script=false'])
                self._run(self.meson_command + ['dist', '--include-subprojects'], workdir=self.builddir)
        except PermissionError:
            # When run under Windows CI, something (virus scanner?)
            # holds on to the git files so cleaning up the dir
            # fails sometimes.
            pass

    def create_dummy_subproject(self, project_dir, name):
        path = os.path.join(project_dir, 'subprojects', name)
        os.makedirs(path)
        with open(os.path.join(path, 'meson.build'), 'w', encoding='utf-8') as ofile:
            ofile.write(f"project('{name}', version: '1.0')")
        return path

    def dist_impl(self, vcs_init, vcs_add_all=None, include_subprojects=True):
        # Create this on the fly because having rogue .git directories inside
        # the source tree leads to all kinds of trouble.
        with tempfile.TemporaryDirectory() as project_dir:
            with open(os.path.join(project_dir, 'meson.build'), 'w', encoding='utf-8') as ofile:
                ofile.write(textwrap.dedent('''\
                    project('disttest', 'c', version : '1.4.3')
                    e = executable('distexe', 'distexe.c')
                    test('dist test', e)
                    subproject('vcssub', required : false)
                    subproject('tarballsub', required : false)
                    subproject('samerepo', required : false)
                    '''))
            distexe_c = os.path.join(project_dir, 'distexe.c')
            with open(distexe_c, 'w', encoding='utf-8') as ofile:
                ofile.write(textwrap.dedent('''\
                    #include<stdio.h>

                    int main(int argc, char **argv) {
                        printf("I am a distribution test.\\n");
                        return 0;
                    }
                    '''))
            xz_distfile = os.path.join(self.distdir, 'disttest-1.4.3.tar.xz')
            xz_checksumfile = xz_distfile + '.sha256sum'
            bz_distfile = os.path.join(self.distdir, 'disttest-1.4.3.tar.bz2')
            bz_checksumfile = bz_distfile + '.sha256sum'
            gz_distfile = os.path.join(self.distdir, 'disttest-1.4.3.tar.gz')
            gz_checksumfile = gz_distfile + '.sha256sum'
            zip_distfile = os.path.join(self.distdir, 'disttest-1.4.3.zip')
            zip_checksumfile = zip_distfile + '.sha256sum'
            vcs_init(project_dir)
            if include_subprojects:
                vcs_init(self.create_dummy_subproject(project_dir, 'vcssub'))
                self.create_dummy_subproject(project_dir, 'tarballsub')
                self.create_dummy_subproject(project_dir, 'unusedsub')
            if vcs_add_all:
                vcs_add_all(self.create_dummy_subproject(project_dir, 'samerepo'))
            self.init(project_dir)
            self.build('dist')
            self.assertPathExists(xz_distfile)
            self.assertPathExists(xz_checksumfile)
            self.assertPathDoesNotExist(bz_distfile)
            self.assertPathDoesNotExist(bz_checksumfile)
            self.assertPathDoesNotExist(gz_distfile)
            self.assertPathDoesNotExist(gz_checksumfile)
            self.assertPathDoesNotExist(zip_distfile)
            self.assertPathDoesNotExist(zip_checksumfile)
            # update a source file timestamp; dist should succeed anyway
            os.utime(distexe_c)
            self._run(self.meson_command + ['dist', '--formats', 'bztar'],
                      workdir=self.builddir)
            self.assertPathExists(bz_distfile)
            self.assertPathExists(bz_checksumfile)
            self._run(self.meson_command + ['dist', '--formats', 'gztar'],
                      workdir=self.builddir)
            self.assertPathExists(gz_distfile)
            self.assertPathExists(gz_checksumfile)
            self._run(self.meson_command + ['dist', '--formats', 'zip'],
                      workdir=self.builddir)
            self.assertPathExists(zip_distfile)
            self.assertPathExists(zip_checksumfile)
            os.remove(xz_distfile)
            os.remove(xz_checksumfile)
            os.remove(bz_distfile)
            os.remove(bz_checksumfile)
            os.remove(gz_distfile)
            os.remove(gz_checksumfile)
            os.remove(zip_distfile)
            os.remove(zip_checksumfile)
            self._run(self.meson_command + ['dist', '--formats', 'xztar,bztar,gztar,zip'],
                      workdir=self.builddir)
            self.assertPathExists(xz_distfile)
            self.assertPathExists(xz_checksumfile)
            self.assertPathExists(bz_distfile)
            self.assertPathExists(bz_checksumfile)
            self.assertPathExists(gz_distfile)
            self.assertPathExists(gz_checksumfile)
            self.assertPathExists(zip_distfile)
            self.assertPathExists(zip_checksumfile)

            if include_subprojects:
                # Verify that without --include-subprojects we have files from
                # the main project and also files from subprojects part of the
                # main vcs repository.
                z = zipfile.ZipFile(zip_distfile)
                expected = ['disttest-1.4.3/',
                            'disttest-1.4.3/meson.build',
                            'disttest-1.4.3/distexe.c']
                if vcs_add_all:
                    expected += ['disttest-1.4.3/subprojects/',
                                 'disttest-1.4.3/subprojects/samerepo/',
                                 'disttest-1.4.3/subprojects/samerepo/meson.build']
                self.assertEqual(sorted(expected),
                                 sorted(z.namelist()))
                # Verify that with --include-subprojects we now also have files
                # from tarball and separate vcs subprojects. But not files from
                # unused subprojects.
                self._run(self.meson_command + ['dist', '--formats', 'zip', '--include-subprojects'],
                          workdir=self.builddir)
                z = zipfile.ZipFile(zip_distfile)
                expected += ['disttest-1.4.3/subprojects/tarballsub/',
                             'disttest-1.4.3/subprojects/tarballsub/meson.build',
                             'disttest-1.4.3/subprojects/vcssub/',
                             'disttest-1.4.3/subprojects/vcssub/meson.build']
                self.assertEqual(sorted(expected),
                                 sorted(z.namelist()))
            if vcs_add_all:
                # Verify we can distribute separately subprojects in the same vcs
                # repository as the main project.
                subproject_dir = os.path.join(project_dir, 'subprojects', 'samerepo')
                self.new_builddir()
                self.init(subproject_dir)
                self.build('dist')
                xz_distfile = os.path.join(self.distdir, 'samerepo-1.0.tar.xz')
                xz_checksumfile = xz_distfile + '.sha256sum'
                self.assertPathExists(xz_distfile)
                self.assertPathExists(xz_checksumfile)
                tar = tarfile.open(xz_distfile, "r:xz")  # [ignore encoding]
                self.assertEqual(sorted(['samerepo-1.0',
                                         'samerepo-1.0/meson.build']),
                                 sorted(i.name for i in tar))

    def test_rpath_uses_ORIGIN(self):
        '''
        Test that built targets use $ORIGIN in rpath, which ensures that they
        are relocatable and ensures that builds are reproducible since the
        build directory won't get embedded into the built binaries.
        '''
        if is_windows() or is_cygwin():
            raise SkipTest('Windows PE/COFF binaries do not use RPATH')
        testdir = os.path.join(self.common_test_dir, '39 library chain')
        self.init(testdir)
        self.build()
        for each in ('prog', 'subdir/liblib1.so', ):
            rpath = get_rpath(os.path.join(self.builddir, each))
            self.assertTrue(rpath, f'Rpath could not be determined for {each}.')
            if is_dragonflybsd():
                # DragonflyBSD will prepend /usr/lib/gccVERSION to the rpath,
                # so ignore that.
                self.assertTrue(rpath.startswith('/usr/lib/gcc'))
                rpaths = rpath.split(':')[1:]
            else:
                rpaths = rpath.split(':')
            for path in rpaths:
                self.assertTrue(path.startswith('$ORIGIN'), msg=(each, path))
        # These two don't link to anything else, so they do not need an rpath entry.
        for each in ('subdir/subdir2/liblib2.so', 'subdir/subdir3/liblib3.so'):
            rpath = get_rpath(os.path.join(self.builddir, each))
            if is_dragonflybsd():
                # The rpath should be equal to /usr/lib/gccVERSION
                self.assertTrue(rpath.startswith('/usr/lib/gcc'))
                self.assertEqual(len(rpath.split(':')), 1)
            else:
                self.assertIsNone(rpath)

    def test_dash_d_dedup(self):
        testdir = os.path.join(self.unit_test_dir, '9 d dedup')
        self.init(testdir)
        cmd = self.get_compdb()[0]['command']
        self.assertTrue('-D FOO -D BAR' in cmd or
                        '"-D" "FOO" "-D" "BAR"' in cmd or
                        '/D FOO /D BAR' in cmd or
                        '"/D" "FOO" "/D" "BAR"' in cmd)

    def test_all_forbidden_targets_tested(self):
        '''
        Test that all forbidden targets are tested in the '150 reserved targets'
        test. Needs to be a unit test because it accesses Meson internals.
        '''
        testdir = os.path.join(self.common_test_dir, '150 reserved targets')
        targets = set(mesonbuild.coredata.FORBIDDEN_TARGET_NAMES)
        # We don't actually define a target with this name
        targets.remove('build.ninja')
        # Remove this to avoid multiple entries with the same name
        # but different case.
        targets.remove('PHONY')
        for i in targets:
            self.assertPathExists(os.path.join(testdir, i))

    def detect_prebuild_env(self):
        env = get_fake_env()
        cc = detect_c_compiler(env, MachineChoice.HOST)
        stlinker = detect_static_linker(env, cc)
        if is_windows():
            object_suffix = 'obj'
            shared_suffix = 'dll'
        elif is_cygwin():
            object_suffix = 'o'
            shared_suffix = 'dll'
        elif is_osx():
            object_suffix = 'o'
            shared_suffix = 'dylib'
        else:
            object_suffix = 'o'
            shared_suffix = 'so'
        return (cc, stlinker, object_suffix, shared_suffix)

    def detect_prebuild_env_versioned(self):
        (cc, stlinker, object_suffix, shared_suffix) = self.detect_prebuild_env()
        shared_suffixes = [shared_suffix]
        if shared_suffix == 'so':
            # .so may have version information integrated into the filename
            shared_suffixes += ['so.1', 'so.1.2.3', '1.so', '1.so.2.3']
        return (cc, stlinker, object_suffix, shared_suffixes)

    def pbcompile(self, compiler, source, objectfile, extra_args=None):
        cmd = compiler.get_exelist()
        extra_args = extra_args or []
        if compiler.get_argument_syntax() == 'msvc':
            cmd += ['/nologo', '/Fo' + objectfile, '/c', source] + extra_args
        else:
            cmd += ['-c', source, '-o', objectfile] + extra_args
        subprocess.check_call(cmd, stdout=subprocess.DEVNULL, stderr=subprocess.DEVNULL)

    def test_prebuilt_object(self):
        (compiler, _, object_suffix, _) = self.detect_prebuild_env()
        tdir = os.path.join(self.unit_test_dir, '15 prebuilt object')
        source = os.path.join(tdir, 'source.c')
        objectfile = os.path.join(tdir, 'prebuilt.' + object_suffix)
        self.pbcompile(compiler, source, objectfile)
        try:
            self.init(tdir)
            self.build()
            self.run_tests()
        finally:
            os.unlink(objectfile)

    def build_static_lib(self, compiler, linker, source, objectfile, outfile, extra_args=None):
        if extra_args is None:
            extra_args = []
        link_cmd = linker.get_exelist()
        link_cmd += linker.get_always_args()
        link_cmd += linker.get_std_link_args(get_fake_env(), False)
        link_cmd += linker.get_output_args(outfile)
        link_cmd += [objectfile]
        self.pbcompile(compiler, source, objectfile, extra_args=extra_args)
        try:
            subprocess.check_call(link_cmd)
        finally:
            os.unlink(objectfile)

    def test_prebuilt_static_lib(self):
        (cc, stlinker, object_suffix, _) = self.detect_prebuild_env()
        tdir = os.path.join(self.unit_test_dir, '16 prebuilt static')
        source = os.path.join(tdir, 'libdir/best.c')
        objectfile = os.path.join(tdir, 'libdir/best.' + object_suffix)
        stlibfile = os.path.join(tdir, 'libdir/libbest.a')
        self.build_static_lib(cc, stlinker, source, objectfile, stlibfile)
        # Run the test
        try:
            self.init(tdir)
            self.build()
            self.run_tests()
        finally:
            os.unlink(stlibfile)

    def build_shared_lib(self, compiler, source, objectfile, outfile, impfile, extra_args=None):
        if extra_args is None:
            extra_args = []
        if compiler.get_argument_syntax() == 'msvc':
            link_cmd = compiler.get_linker_exelist() + [
                '/NOLOGO', '/DLL', '/DEBUG', '/IMPLIB:' + impfile,
                '/OUT:' + outfile, objectfile]
        else:
            if not (compiler.info.is_windows() or compiler.info.is_cygwin() or compiler.info.is_darwin()):
                extra_args += ['-fPIC']
            link_cmd = compiler.get_exelist() + ['-shared', '-o', outfile, objectfile]
            if not is_osx():
                link_cmd += ['-Wl,-soname=' + os.path.basename(outfile)]
        self.pbcompile(compiler, source, objectfile, extra_args=extra_args)
        try:
            subprocess.check_call(link_cmd)
        finally:
            os.unlink(objectfile)

    def test_prebuilt_shared_lib(self):
        (cc, _, object_suffix, shared_suffix) = self.detect_prebuild_env()
        tdir = self.copy_srcdir(os.path.join(self.unit_test_dir, '17 prebuilt shared'))
        source = os.path.join(tdir, 'alexandria.c')
        objectfile = os.path.join(tdir, 'alexandria.' + object_suffix)
        impfile = os.path.join(tdir, 'alexandria.lib')
        if cc.get_argument_syntax() == 'msvc':
            shlibfile = os.path.join(tdir, 'alexandria.' + shared_suffix)
        elif is_cygwin():
            shlibfile = os.path.join(tdir, 'cygalexandria.' + shared_suffix)
        else:
            shlibfile = os.path.join(tdir, 'libalexandria.' + shared_suffix)
        self.build_shared_lib(cc, source, objectfile, shlibfile, impfile)

        if is_windows():
            def cleanup() -> None:
                """Clean up all the garbage MSVC writes in the source tree."""

                for fname in glob(os.path.join(tdir, 'alexandria.*')):
                    if os.path.splitext(fname)[1] not in {'.c', '.h'}:
                        os.unlink(fname)
            self.addCleanup(cleanup)
        else:
            self.addCleanup(os.unlink, shlibfile)

        # Run the test
        self.init(tdir)
        self.build()
        self.run_tests()

    def test_prebuilt_shared_lib_rpath(self) -> None:
        (cc, _, object_suffix, shared_suffix) = self.detect_prebuild_env()
        tdir = os.path.join(self.unit_test_dir, '17 prebuilt shared')
        with tempfile.TemporaryDirectory() as d:
            source = os.path.join(tdir, 'alexandria.c')
            objectfile = os.path.join(d, 'alexandria.' + object_suffix)
            impfile = os.path.join(d, 'alexandria.lib')
            if cc.get_argument_syntax() == 'msvc':
                shlibfile = os.path.join(d, 'alexandria.' + shared_suffix)
            elif is_cygwin():
                shlibfile = os.path.join(d, 'cygalexandria.' + shared_suffix)
            else:
                shlibfile = os.path.join(d, 'libalexandria.' + shared_suffix)
            # Ensure MSVC extra files end up in the directory that gets deleted
            # at the end
            with chdir(d):
                self.build_shared_lib(cc, source, objectfile, shlibfile, impfile)

            # Run the test
            self.init(tdir, extra_args=[f'-Dsearch_dir={d}'])
            self.build()
            self.run_tests()

    @skipIfNoPkgconfig
    def test_prebuilt_shared_lib_pkg_config(self) -> None:
        (cc, _, object_suffix, shared_suffixes) = self.detect_prebuild_env_versioned()
        tdir = os.path.join(self.unit_test_dir, '17 prebuilt shared')
        for shared_suffix in shared_suffixes:
            with tempfile.TemporaryDirectory() as d:
                source = os.path.join(tdir, 'alexandria.c')
                objectfile = os.path.join(d, 'alexandria.' + object_suffix)
                impfile = os.path.join(d, 'alexandria.lib')
                if cc.get_argument_syntax() == 'msvc':
                    shlibfile = os.path.join(d, 'alexandria.' + shared_suffix)
                    linkfile = impfile  # MSVC links against the *.lib instead of the *.dll
                elif is_cygwin():
                    shlibfile = os.path.join(d, 'cygalexandria.' + shared_suffix)
                    linkfile = shlibfile
                else:
                    shlibfile = os.path.join(d, 'libalexandria.' + shared_suffix)
                    linkfile = shlibfile
                # Ensure MSVC extra files end up in the directory that gets deleted
                # at the end
                with chdir(d):
                    self.build_shared_lib(cc, source, objectfile, shlibfile, impfile)

                with open(os.path.join(d, 'alexandria.pc'), 'w',
                          encoding='utf-8') as f:
                    f.write(textwrap.dedent('''
                        Name: alexandria
                        Description: alexandria
                        Version: 1.0.0
                        Libs: {}
                        ''').format(
                            Path(linkfile).as_posix().replace(' ', r'\ '),
                        ))

                # Run the test
                self.init(tdir, override_envvars={'PKG_CONFIG_PATH': d},
                        extra_args=['-Dmethod=pkg-config'])
                self.build()
                self.run_tests()

                self.wipe()

    @skip_if_no_cmake
    def test_prebuilt_shared_lib_cmake(self) -> None:
        (cc, _, object_suffix, shared_suffixes) = self.detect_prebuild_env_versioned()
        tdir = os.path.join(self.unit_test_dir, '17 prebuilt shared')
        for shared_suffix in shared_suffixes:
            with tempfile.TemporaryDirectory() as d:
                source = os.path.join(tdir, 'alexandria.c')
                objectfile = os.path.join(d, 'alexandria.' + object_suffix)
                impfile = os.path.join(d, 'alexandria.lib')
                if cc.get_argument_syntax() == 'msvc':
                    shlibfile = os.path.join(d, 'alexandria.' + shared_suffix)
                    linkfile = impfile  # MSVC links against the *.lib instead of the *.dll
                elif is_cygwin():
                    shlibfile = os.path.join(d, 'cygalexandria.' + shared_suffix)
                    linkfile = shlibfile
                else:
                    shlibfile = os.path.join(d, 'libalexandria.' + shared_suffix)
                    linkfile = shlibfile
                # Ensure MSVC extra files end up in the directory that gets deleted
                # at the end
                with chdir(d):
                    self.build_shared_lib(cc, source, objectfile, shlibfile, impfile)

                with open(os.path.join(d, 'alexandriaConfig.cmake'), 'w',
                        encoding='utf-8') as f:
                    f.write(textwrap.dedent('''
                        set(alexandria_FOUND ON)
                        set(alexandria_LIBRARIES "{}")
                        set(alexandria_INCLUDE_DIRS "{}")
                        ''').format(
                            re.sub(r'([\\"])', r'\\\1', linkfile),
                            re.sub(r'([\\"])', r'\\\1', tdir),
                        ))

                # Run the test
                self.init(tdir, override_envvars={'CMAKE_PREFIX_PATH': d},
                        extra_args=['-Dmethod=cmake'])
                self.build()
                self.run_tests()

                self.wipe()

    def test_prebuilt_shared_lib_rpath_same_prefix(self) -> None:
        (cc, _, object_suffix, shared_suffix) = self.detect_prebuild_env()
        orig_tdir = os.path.join(self.unit_test_dir, '17 prebuilt shared')

        # Put the shared library in a location that shares a common prefix with
        # the source directory:
        #
        #   .../
        #       foo-lib/
        #               libalexandria.so
        #       foo/
        #           meson.build
        #           ...
        #
        # This allows us to check that the .../foo-lib/libalexandria.so path is
        # preserved correctly when meson processes it.
        with tempfile.TemporaryDirectory() as d:
            libdir = os.path.join(d, 'foo-lib')
            os.mkdir(libdir)

            source = os.path.join(orig_tdir, 'alexandria.c')
            objectfile = os.path.join(libdir, 'alexandria.' + object_suffix)
            impfile = os.path.join(libdir, 'alexandria.lib')
            if cc.get_argument_syntax() == 'msvc':
                shlibfile = os.path.join(libdir, 'alexandria.' + shared_suffix)
            elif is_cygwin():
                shlibfile = os.path.join(libdir, 'cygalexandria.' + shared_suffix)
            else:
                shlibfile = os.path.join(libdir, 'libalexandria.' + shared_suffix)
            # Ensure MSVC extra files end up in the directory that gets deleted
            # at the end
            with chdir(libdir):
                self.build_shared_lib(cc, source, objectfile, shlibfile, impfile)

            tdir = os.path.join(d, 'foo')
            shutil.copytree(orig_tdir, tdir)

            # Run the test
            self.init(tdir, extra_args=[f'-Dsearch_dir={libdir}'])
            self.build()
            self.run_tests()

    def test_underscore_prefix_detection_list(self) -> None:
        '''
        Test the underscore detection hardcoded lookup list
        against what was detected in the binary.
        '''
        env, cc = get_convincing_fake_env_and_cc(self.builddir, self.prefix)
        expected_uscore = cc._symbols_have_underscore_prefix_searchbin(env)
        list_uscore = cc._symbols_have_underscore_prefix_list(env)
        if list_uscore is not None:
            self.assertEqual(list_uscore, expected_uscore)
        else:
            raise SkipTest('No match in underscore prefix list for this platform.')

    def test_underscore_prefix_detection_define(self) -> None:
        '''
        Test the underscore detection based on compiler-defined preprocessor macro
        against what was detected in the binary.
        '''
        env, cc = get_convincing_fake_env_and_cc(self.builddir, self.prefix)
        expected_uscore = cc._symbols_have_underscore_prefix_searchbin(env)
        define_uscore = cc._symbols_have_underscore_prefix_define(env)
        if define_uscore is not None:
            self.assertEqual(define_uscore, expected_uscore)
        else:
            raise SkipTest('Did not find the underscore prefix define __USER_LABEL_PREFIX__')

    @skipIfNoPkgconfig
    def test_pkgconfig_static(self):
        '''
        Test that the we prefer static libraries when `static: true` is
        passed to dependency() with pkg-config. Can't be an ordinary test
        because we need to build libs and try to find them from meson.build

        Also test that it's not a hard error to have unsatisfiable library deps
        since system libraries -lm will never be found statically.
        https://github.com/mesonbuild/meson/issues/2785
        '''
        (cc, stlinker, objext, shext) = self.detect_prebuild_env()
        testdir = os.path.join(self.unit_test_dir, '18 pkgconfig static')
        source = os.path.join(testdir, 'foo.c')
        objectfile = os.path.join(testdir, 'foo.' + objext)
        stlibfile = os.path.join(testdir, 'libfoo.a')
        impfile = os.path.join(testdir, 'foo.lib')
        if cc.get_argument_syntax() == 'msvc':
            shlibfile = os.path.join(testdir, 'foo.' + shext)
        elif is_cygwin():
            shlibfile = os.path.join(testdir, 'cygfoo.' + shext)
        else:
            shlibfile = os.path.join(testdir, 'libfoo.' + shext)
        # Build libs
        self.build_static_lib(cc, stlinker, source, objectfile, stlibfile, extra_args=['-DFOO_STATIC'])
        self.build_shared_lib(cc, source, objectfile, shlibfile, impfile)
        # Run test
        try:
            self.init(testdir, override_envvars={'PKG_CONFIG_LIBDIR': self.builddir})
            self.build()
            self.run_tests()
        finally:
            os.unlink(stlibfile)
            os.unlink(shlibfile)
            if is_windows():
                # Clean up all the garbage MSVC writes in the
                # source tree.
                for fname in glob(os.path.join(testdir, 'foo.*')):
                    if os.path.splitext(fname)[1] not in ['.c', '.h', '.in']:
                        os.unlink(fname)

    @skipIfNoPkgconfig
    @mock.patch.dict(os.environ)
    def test_pkgconfig_gen_escaping(self):
        testdir = os.path.join(self.common_test_dir, '44 pkgconfig-gen')
        prefix = '/usr/with spaces'
        libdir = 'lib'
        self.init(testdir, extra_args=['--prefix=' + prefix,
                                       '--libdir=' + libdir])
        # Find foo dependency
        os.environ['PKG_CONFIG_LIBDIR'] = self.privatedir
        env = get_fake_env(testdir, self.builddir, self.prefix)
        kwargs = {'required': True, 'silent': True}
        foo_dep = PkgConfigDependency('libanswer', env, kwargs)
        # Ensure link_args are properly quoted
        libdir = PurePath(prefix) / PurePath(libdir)
        link_args = ['-L' + libdir.as_posix(), '-lanswer']
        self.assertEqual(foo_dep.get_link_args(), link_args)
        # Ensure include args are properly quoted
        incdir = PurePath(prefix) / PurePath('include')
        cargs = ['-I' + incdir.as_posix(), '-DLIBFOO']
        # pkg-config and pkgconf does not respect the same order
        self.assertEqual(sorted(foo_dep.get_compile_args()), sorted(cargs))

    @skipIfNoPkgconfig
    def test_pkgconfig_relocatable(self):
        '''
        Test that it generates relocatable pkgconfig when module
        option pkgconfig.relocatable=true.
        '''
        testdir_rel = os.path.join(self.common_test_dir, '44 pkgconfig-gen')
        self.init(testdir_rel, extra_args=['-Dpkgconfig.relocatable=true'])

        def check_pcfile(name, *, relocatable, levels=2):
            with open(os.path.join(self.privatedir, name), encoding='utf-8') as f:
                pcfile = f.read()
                # The pkgconfig module always uses posix path regardless of platform
                prefix_rel = PurePath('${pcfiledir}', *(['..'] * levels)).as_posix()
                (self.assertIn if relocatable else self.assertNotIn)(
                    f'prefix={prefix_rel}\n',
                    pcfile)

        check_pcfile('libvartest.pc', relocatable=True)
        check_pcfile('libvartest2.pc', relocatable=True)

        self.wipe()
        self.init(testdir_rel, extra_args=['-Dpkgconfig.relocatable=false'])

        check_pcfile('libvartest.pc', relocatable=False)
        check_pcfile('libvartest2.pc', relocatable=False)

        self.wipe()
        testdir_abs = os.path.join(self.unit_test_dir, '105 pkgconfig relocatable with absolute path')
        self.init(testdir_abs)

        check_pcfile('libsimple.pc', relocatable=True, levels=3)

    def test_array_option_change(self):
        def get_opt():
            opts = self.introspect('--buildoptions')
            for x in opts:
                if x.get('name') == 'list':
                    return x
            raise Exception(opts)

        expected = {
            'name': 'list',
            'description': 'list',
            'section': 'user',
            'type': 'array',
            'value': ['foo', 'bar'],
            'choices': ['foo', 'bar', 'oink', 'boink'],
            'machine': 'any',
        }
        tdir = os.path.join(self.unit_test_dir, '19 array option')
        self.init(tdir)
        original = get_opt()
        self.assertDictEqual(original, expected)

        expected['value'] = ['oink', 'boink']
        self.setconf('-Dlist=oink,boink')
        changed = get_opt()
        self.assertEqual(changed, expected)

    def test_array_option_bad_change(self):
        def get_opt():
            opts = self.introspect('--buildoptions')
            for x in opts:
                if x.get('name') == 'list':
                    return x
            raise Exception(opts)

        expected = {
            'name': 'list',
            'description': 'list',
            'section': 'user',
            'type': 'array',
            'value': ['foo', 'bar'],
            'choices': ['foo', 'bar', 'oink', 'boink'],
            'machine': 'any',
        }
        tdir = os.path.join(self.unit_test_dir, '19 array option')
        self.init(tdir)
        original = get_opt()
        self.assertDictEqual(original, expected)
        with self.assertRaises(subprocess.CalledProcessError):
            self.setconf('-Dlist=bad')
        changed = get_opt()
        self.assertDictEqual(changed, expected)

    def test_array_option_empty_equivalents(self):
        """Array options treat -Dopt=[] and -Dopt= as equivalent."""
        def get_opt():
            opts = self.introspect('--buildoptions')
            for x in opts:
                if x.get('name') == 'list':
                    return x
            raise Exception(opts)

        expected = {
            'name': 'list',
            'description': 'list',
            'section': 'user',
            'type': 'array',
            'value': [],
            'choices': ['foo', 'bar', 'oink', 'boink'],
            'machine': 'any',
        }
        tdir = os.path.join(self.unit_test_dir, '19 array option')
        self.init(tdir, extra_args='-Dlist=')
        original = get_opt()
        self.assertDictEqual(original, expected)

    def test_executable_names(self):
        testdir = os.path.join(self.unit_test_dir, '121 executable suffix')
        self.init(testdir)
        self.build()
        exe1 = os.path.join(self.builddir, 'foo' + exe_suffix)
        exe2 = os.path.join(self.builddir, 'foo.bin')
        self.assertPathExists(exe1)
        self.assertPathExists(exe2)
        self.assertNotEqual(exe1, exe2)

        # Wipe and run the compile command against the target names
        self.init(testdir, extra_args=['--wipe'])
        self._run([*self.meson_command, 'compile', '-C', self.builddir, './foo'])
        self._run([*self.meson_command, 'compile', '-C', self.builddir, './foo.bin'])
        self.assertPathExists(exe1)
        self.assertPathExists(exe2)
        self.assertNotEqual(exe1, exe2)


    def opt_has(self, name, value):
        res = self.introspect('--buildoptions')
        found = False
        for i in res:
            if i['name'] == name:
                self.assertEqual(i['value'], value)
                found = True
                break
        self.assertTrue(found, "Array option not found in introspect data.")

    def test_free_stringarray_setting(self):
        testdir = os.path.join(self.common_test_dir, '40 options')
        self.init(testdir)
        self.opt_has('free_array_opt', [])
        self.setconf('-Dfree_array_opt=foo,bar', will_build=False)
        self.opt_has('free_array_opt', ['foo', 'bar'])
        self.setconf("-Dfree_array_opt=['a,b', 'c,d']", will_build=False)
        self.opt_has('free_array_opt', ['a,b', 'c,d'])

    # When running under Travis Mac CI, the file updates seem to happen
    # too fast so the timestamps do not get properly updated.
    # Call this method before file operations in appropriate places
    # to make things work.
    def mac_ci_delay(self):
        if is_osx() and is_ci():
            import time
            time.sleep(1)

    def test_options_with_choices_changing(self) -> None:
        """Detect when options like arrays or combos have their choices change."""
        testdir = Path(os.path.join(self.unit_test_dir, '83 change option choices'))
        options1 = str(testdir / 'meson_options.1.txt')
        options2 = str(testdir / 'meson_options.2.txt')

        # Test that old options are changed to the new defaults if they are not valid
        real_options = str(testdir / 'meson_options.txt')
        self.addCleanup(os.unlink, real_options)

        shutil.copy(options1, real_options)
        self.init(str(testdir))
        self.mac_ci_delay()
        shutil.copy(options2, real_options)

        self.build()
        opts = self.introspect('--buildoptions')
        for item in opts:
            if item['name'] == 'combo':
                self.assertEqual(item['value'], 'b')
                self.assertEqual(item['choices'], ['b', 'c', 'd'])
            elif item['name'] == 'array':
                self.assertEqual(item['value'], ['b'])
                self.assertEqual(item['choices'], ['b', 'c', 'd'])

        self.wipe()
        self.mac_ci_delay()

        # When the old options are valid they should remain
        shutil.copy(options1, real_options)
        self.init(str(testdir), extra_args=['-Dcombo=c', '-Darray=b,c'])
        self.mac_ci_delay()
        shutil.copy(options2, real_options)
        self.build()
        opts = self.introspect('--buildoptions')
        for item in opts:
            if item['name'] == 'combo':
                self.assertEqual(item['value'], 'c')
                self.assertEqual(item['choices'], ['b', 'c', 'd'])
            elif item['name'] == 'array':
                self.assertEqual(item['value'], ['b', 'c'])
                self.assertEqual(item['choices'], ['b', 'c', 'd'])

    def test_options_listed_in_build_options(self) -> None:
        """Detect when changed options become listed in build options."""
        testdir = os.path.join(self.unit_test_dir, '113 list build options')

        out = self.init(testdir)
        for line in out.splitlines():
            if line.startswith('Message: Build options:'):
                self.assertNotIn('-Dauto_features=auto', line)
                self.assertNotIn('-Doptional=auto', line)

        self.wipe()
        self.mac_ci_delay()

        out = self.init(testdir, extra_args=['-Dauto_features=disabled', '-Doptional=enabled'])
        for line in out.splitlines():
            if line.startswith('Message: Build options:'):
                self.assertIn('-Dauto_features=disabled', line)
                self.assertIn('-Doptional=enabled', line)

        self.setconf('-Doptional=disabled')
        out = self.build()
        for line in out.splitlines():
            if line.startswith('Message: Build options:'):
                self.assertIn('-Dauto_features=disabled', line)
                self.assertNotIn('-Doptional=enabled', line)
                self.assertIn('-Doptional=disabled', line)

    def test_subproject_promotion(self):
        testdir = os.path.join(self.unit_test_dir, '12 promote')
        workdir = os.path.join(self.builddir, 'work')
        shutil.copytree(testdir, workdir)
        spdir = os.path.join(workdir, 'subprojects')
        s3dir = os.path.join(spdir, 's3')
        scommondir = os.path.join(spdir, 'scommon')
        self.assertFalse(os.path.isdir(s3dir))
        subprocess.check_call(self.wrap_command + ['promote', 's3'],
                              cwd=workdir,
                              stdout=subprocess.DEVNULL)
        self.assertTrue(os.path.isdir(s3dir))
        self.assertFalse(os.path.isdir(scommondir))
        self.assertNotEqual(subprocess.call(self.wrap_command + ['promote', 'scommon'],
                                            cwd=workdir,
                                            stderr=subprocess.DEVNULL), 0)
        self.assertNotEqual(subprocess.call(self.wrap_command + ['promote', 'invalid/path/to/scommon'],
                                            cwd=workdir,
                                            stderr=subprocess.DEVNULL), 0)
        self.assertFalse(os.path.isdir(scommondir))
        subprocess.check_call(self.wrap_command + ['promote', 'subprojects/s2/subprojects/scommon'], cwd=workdir)
        self.assertTrue(os.path.isdir(scommondir))
        promoted_wrap = os.path.join(spdir, 'athing.wrap')
        self.assertFalse(os.path.isfile(promoted_wrap))
        subprocess.check_call(self.wrap_command + ['promote', 'athing'], cwd=workdir)
        self.assertTrue(os.path.isfile(promoted_wrap))
        self.new_builddir()  # Ensure builddir is not parent or workdir
        self.init(workdir)
        self.build()

    def test_subproject_promotion_wrap(self):
        testdir = os.path.join(self.unit_test_dir, '43 promote wrap')
        workdir = os.path.join(self.builddir, 'work')
        shutil.copytree(testdir, workdir)
        spdir = os.path.join(workdir, 'subprojects')

        ambiguous_wrap = os.path.join(spdir, 'ambiguous.wrap')
        self.assertNotEqual(subprocess.call(self.wrap_command + ['promote', 'ambiguous'],
                                            cwd=workdir,
                                            stderr=subprocess.DEVNULL), 0)
        self.assertFalse(os.path.isfile(ambiguous_wrap))
        subprocess.check_call(self.wrap_command + ['promote', 'subprojects/s2/subprojects/ambiguous.wrap'], cwd=workdir)
        self.assertTrue(os.path.isfile(ambiguous_wrap))

    def test_warning_location(self):
        tdir = os.path.join(self.unit_test_dir, '22 warning location')
        out = self.init(tdir)
        for expected in [
            r'meson.build:4: WARNING: Keyword argument "link_with" defined multiple times.',
            r'sub' + os.path.sep + r'meson.build:3: WARNING: Keyword argument "link_with" defined multiple times.',
            r'meson.build:6: WARNING: a warning of some sort',
            r'sub' + os.path.sep + r'meson.build:4: WARNING: subdir warning',
            r'meson.build:7: WARNING: Module SIMD has no backwards or forwards compatibility and might not exist in future releases.',
            r"meson.build:11: WARNING: The variable(s) 'MISSING' in the input file 'conf.in' are not present in the given configuration data.",
        ]:
            with self.subTest(expected):
                self.assertRegex(out, re.escape(expected))

        for wd in [
            self.src_root,
            self.builddir,
            os.getcwd(),
        ]:
            with self.subTest(wd):
                self.new_builddir()
                out = self.init(tdir, workdir=wd)
                expected = os.path.join(relpath(tdir, self.src_root), 'meson.build')
                relwd = relpath(self.src_root, wd)
                if relwd != '.':
                    expected = os.path.join(relwd, expected)
                    expected = '\n' + expected + ':'
                self.assertIn(expected, out)

    def test_error_location_path(self):
        '''Test locations in meson errors contain correct paths'''
        # this list contains errors from all the different steps in the
        # lexer/parser/interpreter we have tests for.
        for (t, f) in [
            ('10 out of bounds', 'meson.build'),
            ('18 wrong plusassign', 'meson.build'),
            ('56 bad option argument', 'meson_options.txt'),
            ('94 subdir parse error', os.path.join('subdir', 'meson.build')),
            ('95 invalid option file', 'meson_options.txt'),
        ]:
            tdir = os.path.join(self.src_root, 'test cases', 'failing', t)

            for wd in [
                self.src_root,
                self.builddir,
                os.getcwd(),
            ]:
                try:
                    self.init(tdir, workdir=wd)
                except subprocess.CalledProcessError as e:
                    expected = os.path.join('test cases', 'failing', t, f)
                    relwd = relpath(self.src_root, wd)
                    if relwd != '.':
                        expected = os.path.join(relwd, expected)
                    expected = '\n' + expected + ':'
                    self.assertIn(expected, e.output)
                else:
                    self.fail('configure unexpectedly succeeded')

    def test_permitted_method_kwargs(self):
        tdir = os.path.join(self.unit_test_dir, '25 non-permitted kwargs')
        with self.assertRaises(subprocess.CalledProcessError) as cm:
            self.init(tdir)
        self.assertIn('ERROR: compiler.has_header_symbol got unknown keyword arguments "prefixxx"', cm.exception.output)

    def test_templates(self):
        ninja = mesonbuild.environment.detect_ninja()
        if ninja is None:
            raise SkipTest('This test currently requires ninja. Fix this once "meson build" works.')

        langs = ['c']
        env = get_fake_env()
        for l in ['cpp', 'cs', 'd', 'java', 'cuda', 'fortran', 'objc', 'objcpp', 'rust', 'vala']:
            try:
                comp = detect_compiler_for(env, l, MachineChoice.HOST, True, '')
                with tempfile.TemporaryDirectory() as d:
                    comp.sanity_check(d, env)
                langs.append(l)
            except EnvironmentException:
                pass

        # The D template fails under mac CI and we don't know why.
        # Patches welcome
        if is_osx():
            langs = [l for l in langs if l != 'd']

        for lang in langs:
            for target_type in ('executable', 'library'):
                with self.subTest(f'Language: {lang}; type: {target_type}'):
                    if is_windows() and lang == 'fortran' and target_type == 'library':
                        # non-Gfortran Windows Fortran compilers do not do shared libraries in a Fortran standard way
                        # see "test cases/fortran/6 dynamic"
                        fc = detect_compiler_for(env, 'fortran', MachineChoice.HOST, True, '')
                        if fc.get_id() in {'intel-cl', 'pgi'}:
                            continue
                    # test empty directory
                    with tempfile.TemporaryDirectory() as tmpdir:
                        self._run(self.meson_command + ['init', '--language', lang, '--type', target_type],
                                  workdir=tmpdir)
                        self._run(self.setup_command + ['--backend=ninja', 'builddir'],
                                  workdir=tmpdir)
                        self._run(ninja,
                                  workdir=os.path.join(tmpdir, 'builddir'))
                # test directory with existing code file
                if lang in {'c', 'cpp', 'd'}:
                    with tempfile.TemporaryDirectory() as tmpdir:
                        with open(os.path.join(tmpdir, 'foo.' + lang), 'w', encoding='utf-8') as f:
                            f.write('int main(void) {}')
                        self._run(self.meson_command + ['init', '-b'], workdir=tmpdir)
                elif lang in {'java'}:
                    with tempfile.TemporaryDirectory() as tmpdir:
                        with open(os.path.join(tmpdir, 'Foo.' + lang), 'w', encoding='utf-8') as f:
                            f.write('public class Foo { public static void main() {} }')
                        self._run(self.meson_command + ['init', '-b'], workdir=tmpdir)

    def test_compiler_run_command(self):
        '''
        The test checks that the compiler object can be passed to
        run_command().
        '''
        testdir = os.path.join(self.unit_test_dir, '24 compiler run_command')
        self.init(testdir)

    def test_identical_target_name_in_subproject_flat_layout(self):
        '''
        Test that identical targets in different subprojects do not collide
        if layout is flat.
        '''
        testdir = os.path.join(self.common_test_dir, '172 identical target name in subproject flat layout')
        self.init(testdir, extra_args=['--layout=flat'])
        self.build()

    def test_identical_target_name_in_subdir_flat_layout(self):
        '''
        Test that identical targets in different subdirs do not collide
        if layout is flat.
        '''
        testdir = os.path.join(self.common_test_dir, '181 same target name flat layout')
        self.init(testdir, extra_args=['--layout=flat'])
        self.build()

    def test_flock(self):
        exception_raised = False
        with tempfile.TemporaryDirectory() as tdir:
            os.mkdir(os.path.join(tdir, 'meson-private'))
            with BuildDirLock(tdir):
                try:
                    with BuildDirLock(tdir):
                        pass
                except MesonException:
                    exception_raised = True
        self.assertTrue(exception_raised, 'Double locking did not raise exception.')

    @skipIf(is_osx(), 'Test not applicable to OSX')
    def test_check_module_linking(self):
        """
        Test that link_with: a shared module issues a warning
        https://github.com/mesonbuild/meson/issues/2865
        (That an error is raised on OSX is exercised by test failing/78)
        """
        tdir = os.path.join(self.unit_test_dir, '30 shared_mod linking')
        out = self.init(tdir)
        msg = ('''DEPRECATION: target prog links against shared module mymod, which is incorrect.
             This will be an error in meson 2.0, so please use shared_library() for mymod instead.
             If shared_module() was used for mymod because it has references to undefined symbols,
             use shared_library() with `override_options: ['b_lundef=false']` instead.''')
        self.assertIn(msg, out)

    def test_mixed_language_linker_check(self):
        testdir = os.path.join(self.unit_test_dir, '96 compiler.links file arg')
        self.init(testdir)
        cmds = self.get_meson_log_compiler_checks()
        self.assertEqual(len(cmds), 5)
        # Path to the compilers, gleaned from cc.compiles tests
        cc = cmds[0][0]
        cxx = cmds[1][0]
        # cc.links
        self.assertEqual(cmds[2][0], cc)
        # cxx.links with C source
        self.assertEqual(cmds[3][0], cc)
        self.assertEqual(cmds[4][0], cxx)
        if self.backend is Backend.ninja:
            # updating the file to check causes a reconfigure
            #
            # only the ninja backend is competent enough to detect reconfigured
            # no-op builds without build targets
            self.utime(os.path.join(testdir, 'test.c'))
            self.assertReconfiguredBuildIsNoop()

    def test_ndebug_if_release_disabled(self):
        testdir = os.path.join(self.unit_test_dir, '28 ndebug if-release')
        self.init(testdir, extra_args=['--buildtype=release', '-Db_ndebug=if-release'])
        self.build()
        exe = os.path.join(self.builddir, 'main')
        self.assertEqual(b'NDEBUG=1', subprocess.check_output(exe).strip())

    def test_ndebug_if_release_enabled(self):
        testdir = os.path.join(self.unit_test_dir, '28 ndebug if-release')
        self.init(testdir, extra_args=['--buildtype=debugoptimized', '-Db_ndebug=if-release'])
        self.build()
        exe = os.path.join(self.builddir, 'main')
        self.assertEqual(b'NDEBUG=0', subprocess.check_output(exe).strip())

    def test_guessed_linker_dependencies(self):
        '''
        Test that meson adds dependencies for libraries based on the final
        linker command line.
        '''
        testdirbase = os.path.join(self.unit_test_dir, '29 guessed linker dependencies')
        testdirlib = os.path.join(testdirbase, 'lib')

        extra_args = None
        libdir_flags = ['-L']
        env = get_fake_env(testdirlib, self.builddir, self.prefix)
        if detect_c_compiler(env, MachineChoice.HOST).get_id() in {'msvc', 'clang-cl', 'intel-cl'}:
            # msvc-like compiler, also test it with msvc-specific flags
            libdir_flags += ['/LIBPATH:', '-LIBPATH:']
        else:
            # static libraries are not linkable with -l with msvc because meson installs them
            # as .a files which unix_args_to_native will not know as it expects libraries to use
            # .lib as extension. For a DLL the import library is installed as .lib. Thus for msvc
            # this tests needs to use shared libraries to test the path resolving logic in the
            # dependency generation code path.
            extra_args = ['--default-library', 'static']

        initial_builddir = self.builddir
        initial_installdir = self.installdir

        for libdir_flag in libdir_flags:
            # build library
            self.new_builddir()
            self.init(testdirlib, extra_args=extra_args)
            self.build()
            self.install()
            libbuilddir = self.builddir
            installdir = self.installdir
            libdir = os.path.join(self.installdir, self.prefix.lstrip('/').lstrip('\\'), 'lib')

            # build user of library
            self.new_builddir()
            # replace is needed because meson mangles platform paths passed via LDFLAGS
            self.init(os.path.join(testdirbase, 'exe'),
                      override_envvars={"LDFLAGS": '{}{}'.format(libdir_flag, libdir.replace('\\', '/'))})
            self.build()
            self.assertBuildIsNoop()

            # rebuild library
            exebuilddir = self.builddir
            self.installdir = installdir
            self.builddir = libbuilddir
            # Microsoft's compiler is quite smart about touching import libs on changes,
            # so ensure that there is actually a change in symbols.
            self.setconf('-Dmore_exports=true')
            self.build()
            self.install()
            # no ensure_backend_detects_changes needed because self.setconf did that already

            # assert user of library will be rebuild
            self.builddir = exebuilddir
            self.assertRebuiltTarget('app')

            # restore dirs for the next test case
            self.installdir = initial_builddir
            self.builddir = initial_installdir

    def test_conflicting_d_dash_option(self):
        testdir = os.path.join(self.unit_test_dir, '37 mixed command line args')
        with self.assertRaises((subprocess.CalledProcessError, RuntimeError)) as e:
            self.init(testdir, extra_args=['-Dbindir=foo', '--bindir=bar'])
            # Just to ensure that we caught the correct error
            self.assertIn('as both', e.stderr)

    def _test_same_option_twice(self, arg, args):
        testdir = os.path.join(self.unit_test_dir, '37 mixed command line args')
        self.init(testdir, extra_args=args)
        opts = self.introspect('--buildoptions')
        for item in opts:
            if item['name'] == arg:
                self.assertEqual(item['value'], 'bar')
                return
        raise Exception(f'Missing {arg} value?')

    def test_same_dash_option_twice(self):
        self._test_same_option_twice('bindir', ['--bindir=foo', '--bindir=bar'])

    def test_same_d_option_twice(self):
        self._test_same_option_twice('bindir', ['-Dbindir=foo', '-Dbindir=bar'])

    def test_same_project_d_option_twice(self):
        self._test_same_option_twice('one', ['-Done=foo', '-Done=bar'])

    def _test_same_option_twice_configure(self, arg, args):
        testdir = os.path.join(self.unit_test_dir, '37 mixed command line args')
        self.init(testdir)
        self.setconf(args)
        opts = self.introspect('--buildoptions')
        for item in opts:
            if item['name'] == arg:
                self.assertEqual(item['value'], 'bar')
                return
        raise Exception(f'Missing {arg} value?')

    def test_same_dash_option_twice_configure(self):
        self._test_same_option_twice_configure(
            'bindir', ['--bindir=foo', '--bindir=bar'])

    def test_same_d_option_twice_configure(self):
        self._test_same_option_twice_configure(
            'bindir', ['-Dbindir=foo', '-Dbindir=bar'])

    def test_same_project_d_option_twice_configure(self):
        self._test_same_option_twice_configure(
            'one', ['-Done=foo', '-Done=bar'])

    def test_command_line(self):
        testdir = os.path.join(self.unit_test_dir, '34 command line')

        # Verify default values when passing no args that affect the
        # configuration, and as a bonus, test that --profile-self works.
        out = self.init(testdir, extra_args=['--profile-self', '--fatal-meson-warnings'])
        self.assertNotIn('[default: true]', out)
        obj = mesonbuild.coredata.load(self.builddir)
        self.assertEqual(obj.optstore.get_value('default_library'), 'static')
        self.assertEqual(obj.optstore.get_value('warning_level'), '1')
        self.assertEqual(obj.optstore.get_value(OptionKey('set_sub_opt', '')), True)
        self.assertEqual(obj.optstore.get_value(OptionKey('subp_opt', 'subp')), 'default3')
        self.wipe()

        # warning_level is special, it's --warnlevel instead of --warning-level
        # for historical reasons
        self.init(testdir, extra_args=['--warnlevel=2', '--fatal-meson-warnings'])
        obj = mesonbuild.coredata.load(self.builddir)
        self.assertEqual(obj.optstore.get_value('warning_level'), '2')
        self.setconf('--warnlevel=3')
        obj = mesonbuild.coredata.load(self.builddir)
        self.assertEqual(obj.optstore.get_value('warning_level'), '3')
        self.setconf('--warnlevel=everything')
        obj = mesonbuild.coredata.load(self.builddir)
        self.assertEqual(obj.optstore.get_value('warning_level'), 'everything')
        self.wipe()

        # But when using -D syntax, it should be 'warning_level'
        self.init(testdir, extra_args=['-Dwarning_level=2', '--fatal-meson-warnings'])
        obj = mesonbuild.coredata.load(self.builddir)
        self.assertEqual(obj.optstore.get_value('warning_level'), '2')
        self.setconf('-Dwarning_level=3')
        obj = mesonbuild.coredata.load(self.builddir)
        self.assertEqual(obj.optstore.get_value('warning_level'), '3')
        self.setconf('-Dwarning_level=everything')
        obj = mesonbuild.coredata.load(self.builddir)
        self.assertEqual(obj.optstore.get_value('warning_level'), 'everything')
        self.wipe()

        # Mixing --option and -Doption is forbidden
        with self.assertRaises((subprocess.CalledProcessError, RuntimeError)) as cm:
            self.init(testdir, extra_args=['--warnlevel=1', '-Dwarning_level=3'])
            if isinstance(cm.exception, subprocess.CalledProcessError):
                self.assertNotEqual(0, cm.exception.returncode)
                self.assertIn('as both', cm.exception.output)
            else:
                self.assertIn('as both', str(cm.exception))
        self.init(testdir)
        with self.assertRaises((subprocess.CalledProcessError, RuntimeError)) as cm:
            self.setconf(['--warnlevel=1', '-Dwarning_level=3'])
            if isinstance(cm.exception, subprocess.CalledProcessError):
                self.assertNotEqual(0, cm.exception.returncode)
                self.assertIn('as both', cm.exception.output)
            else:
                self.assertIn('as both', str(cm.exception))
        self.wipe()

        # --default-library should override default value from project()
        self.init(testdir, extra_args=['--default-library=both', '--fatal-meson-warnings'])
        obj = mesonbuild.coredata.load(self.builddir)
        self.assertEqual(obj.optstore.get_value('default_library'), 'both')
        self.setconf('--default-library=shared')
        obj = mesonbuild.coredata.load(self.builddir)
        self.assertEqual(obj.optstore.get_value('default_library'), 'shared')
        if self.backend is Backend.ninja:
            # reconfigure target works only with ninja backend
            self.build('reconfigure')
            obj = mesonbuild.coredata.load(self.builddir)
            self.assertEqual(obj.optstore.get_value('default_library'), 'shared')
        self.wipe()

        # Should fail on unknown options
        with self.assertRaises((subprocess.CalledProcessError, RuntimeError)) as cm:
            self.init(testdir, extra_args=['-Dbad=1', '-Dfoo=2', '-Dwrong_link_args=foo'])
            self.assertNotEqual(0, cm.exception.returncode)
            self.assertIn(msg, cm.exception.output)
        self.wipe()

        # Should fail on malformed option
        msg = "Option 'foo' must have a value separated by equals sign."
        with self.assertRaises((subprocess.CalledProcessError, RuntimeError)) as cm:
            self.init(testdir, extra_args=['-Dfoo'])
            if isinstance(cm.exception, subprocess.CalledProcessError):
                self.assertNotEqual(0, cm.exception.returncode)
                self.assertIn(msg, cm.exception.output)
            else:
                self.assertIn(msg, str(cm.exception))
        self.init(testdir)
        with self.assertRaises((subprocess.CalledProcessError, RuntimeError)) as cm:
            self.setconf('-Dfoo')
            if isinstance(cm.exception, subprocess.CalledProcessError):
                self.assertNotEqual(0, cm.exception.returncode)
                self.assertIn(msg, cm.exception.output)
            else:
                self.assertIn(msg, str(cm.exception))
        self.wipe()

        # It is not an error to set wrong option for unknown subprojects or
        # language because we don't have control on which one will be selected.
        self.init(testdir, extra_args=['-Dc_wrong=1', '-Dwrong:bad=1'])
        self.wipe()

        # Test we can set subproject option
        self.init(testdir, extra_args=['-Dsubp:subp_opt=foo', '--fatal-meson-warnings'])
        obj = mesonbuild.coredata.load(self.builddir)
        self.assertEqual(obj.optstore.get_value(OptionKey('subp_opt', 'subp')), 'foo')
        self.wipe()

        # c_args value should be parsed with split_args
        self.init(testdir, extra_args=['-Dc_args=-Dfoo -Dbar "-Dthird=one two"', '--fatal-meson-warnings'])
        obj = mesonbuild.coredata.load(self.builddir)
        self.assertEqual(obj.optstore.get_value(OptionKey('c_args')), ['-Dfoo', '-Dbar', '-Dthird=one two'])

        self.setconf('-Dc_args="foo bar" one two')
        obj = mesonbuild.coredata.load(self.builddir)
        self.assertEqual(obj.optstore.get_value(OptionKey('c_args')), ['foo bar', 'one', 'two'])
        self.wipe()

        self.init(testdir, extra_args=['-Dset_percent_opt=myoption%', '--fatal-meson-warnings'])
        obj = mesonbuild.coredata.load(self.builddir)
        self.assertEqual(obj.optstore.get_value(OptionKey('set_percent_opt', '')), 'myoption%')
        self.wipe()

        # Setting a 2nd time the same option should override the first value
        try:
            self.init(testdir, extra_args=['--bindir=foo', '--bindir=bar',
                                           '-Dbuildtype=plain', '-Dbuildtype=release',
                                           '-Db_sanitize=address', '-Db_sanitize=thread',
                                           '-Dc_args=-Dfoo', '-Dc_args=-Dbar',
                                           '-Db_lundef=false', '--fatal-meson-warnings'])
            obj = mesonbuild.coredata.load(self.builddir)
            self.assertEqual(obj.optstore.get_value('bindir'), 'bar')
            self.assertEqual(obj.optstore.get_value('buildtype'), 'release')
            self.assertEqual(obj.optstore.get_value('b_sanitize'), ['thread'])
            self.assertEqual(obj.optstore.get_value(OptionKey('c_args')), ['-Dbar'])
            self.setconf(['--bindir=bar', '--bindir=foo',
                          '-Dbuildtype=release', '-Dbuildtype=plain',
                          '-Db_sanitize=thread', '-Db_sanitize=address',
                          '-Dc_args=-Dbar', '-Dc_args=-Dfoo'])
            obj = mesonbuild.coredata.load(self.builddir)
            self.assertEqual(obj.optstore.get_value('bindir'), 'foo')
            self.assertEqual(obj.optstore.get_value('buildtype'), 'plain')
            self.assertEqual(obj.optstore.get_value('b_sanitize'), ['address'])
            self.assertEqual(obj.optstore.get_value(OptionKey('c_args')), ['-Dfoo'])
            self.wipe()
        except KeyError:
            # Ignore KeyError, it happens on CI for compilers that does not
            # support b_sanitize. We have to test with a base option because
            # they used to fail this test with Meson 0.46 an earlier versions.
            pass

    def test_warning_level_0(self):
        testdir = os.path.join(self.common_test_dir, '207 warning level 0')

        # Verify default values when passing no args
        self.init(testdir)
        obj = mesonbuild.coredata.load(self.builddir)
        self.assertEqual(obj.optstore.get_value('warning_level'), '0')
        self.wipe()

        # verify we can override w/ --warnlevel
        self.init(testdir, extra_args=['--warnlevel=1'])
        obj = mesonbuild.coredata.load(self.builddir)
        self.assertEqual(obj.optstore.get_value('warning_level'), '1')
        self.setconf('--warnlevel=0')
        obj = mesonbuild.coredata.load(self.builddir)
        self.assertEqual(obj.optstore.get_value('warning_level'), '0')
        self.wipe()

        # verify we can override w/ -Dwarning_level
        self.init(testdir, extra_args=['-Dwarning_level=1'])
        obj = mesonbuild.coredata.load(self.builddir)
        self.assertEqual(obj.optstore.get_value('warning_level'), '1')
        self.setconf('-Dwarning_level=0')
        obj = mesonbuild.coredata.load(self.builddir)
        self.assertEqual(obj.optstore.get_value('warning_level'), '0')
        self.wipe()

    def test_feature_check_usage_subprojects(self):
        testdir = os.path.join(self.unit_test_dir, '40 featurenew subprojects')
        out = self.init(testdir)
        # Parent project warns correctly
        self.assertRegex(out, "WARNING: Project targets '>=0.45'.*'0.47.0': dict")
        # Subprojects warn correctly
        self.assertRegex(out, r"foo\| .*WARNING: Project targets '>=0.40'.*'0.44.0': disabler")
        self.assertRegex(out, r"baz\| .*WARNING: Project targets '!=0.40'.*'0.44.0': disabler")
        # Subproject has a new-enough meson_version, no warning
        self.assertNotRegex(out, "WARNING: Project targets.*Python")
        # Ensure a summary is printed in the subproject and the outer project
        self.assertRegex(out, r"\| WARNING: Project specifies a minimum meson_version '>=0.40'")
        self.assertRegex(out, r"\| \* 0.44.0: {'disabler'}")
        self.assertRegex(out, "WARNING: Project specifies a minimum meson_version '>=0.45'")
        self.assertRegex(out, " * 0.47.0: {'dict'}")

    def test_configure_file_warnings(self):
        testdir = os.path.join(self.common_test_dir, "14 configure file")
        out = self.init(testdir)
        self.assertRegex(out, "WARNING:.*'empty'.*config.h.in.*not present.*")
        self.assertRegex(out, "WARNING:.*'FOO_BAR'.*nosubst-nocopy2.txt.in.*not present.*")
        self.assertRegex(out, "WARNING:.*'empty'.*config.h.in.*not present.*")
        self.assertRegex(out, "WARNING:.*empty configuration_data.*test.py.in")
        # Warnings for configuration files that are overwritten.
        self.assertRegex(out, "WARNING:.*\"double_output.txt\".*overwrites")
        self.assertRegex(out, "WARNING:.*\"subdir.double_output2.txt\".*overwrites")
        self.assertNotRegex(out, "WARNING:.*no_write_conflict.txt.*overwrites")
        self.assertNotRegex(out, "WARNING:.*@BASENAME@.*overwrites")
        self.assertRegex(out, "WARNING:.*\"sameafterbasename\".*overwrites")
        # No warnings about empty configuration data objects passed to files with substitutions
        self.assertNotRegex(out, "WARNING:.*empty configuration_data.*nosubst-nocopy1.txt.in")
        self.assertNotRegex(out, "WARNING:.*empty configuration_data.*nosubst-nocopy2.txt.in")
        with open(os.path.join(self.builddir, 'nosubst-nocopy1.txt'), 'rb') as f:
            self.assertEqual(f.read().strip(), b'/* #undef FOO_BAR */')
        with open(os.path.join(self.builddir, 'nosubst-nocopy2.txt'), 'rb') as f:
            self.assertEqual(f.read().strip(), b'')

    def test_dirs(self):
        with tempfile.TemporaryDirectory() as containing:
            with tempfile.TemporaryDirectory(dir=containing) as srcdir:
                mfile = os.path.join(srcdir, 'meson.build')
                of = open(mfile, 'w', encoding='utf-8')
                of.write("project('foobar', 'c')\n")
                of.close()
                pc = subprocess.run(self.setup_command,
                                    cwd=srcdir,
                                    stdout=subprocess.PIPE,
                                    stderr=subprocess.DEVNULL)
                self.assertIn(b'Must specify at least one directory name', pc.stdout)
                with tempfile.TemporaryDirectory(dir=srcdir) as builddir:
                    subprocess.run(self.setup_command,
                                   check=True,
                                   cwd=builddir,
                                   stdout=subprocess.DEVNULL,
                                   stderr=subprocess.DEVNULL)

    def get_opts_as_dict(self):
        result = {}
        for i in self.introspect('--buildoptions'):
            result[i['name']] = i['value']
        return result

    def test_buildtype_setting(self):
        testdir = os.path.join(self.common_test_dir, '1 trivial')
        self.init(testdir)
        opts = self.get_opts_as_dict()
        self.assertEqual(opts['buildtype'], 'debug')
        self.assertEqual(opts['debug'], True)
        self.setconf('-Ddebug=false')
        opts = self.get_opts_as_dict()
        self.assertEqual(opts['debug'], False)
        self.assertEqual(opts['buildtype'], 'debug')
        self.assertEqual(opts['optimization'], '0')
        self.setconf('-Doptimization=g')
        opts = self.get_opts_as_dict()
        self.assertEqual(opts['debug'], False)
        self.assertEqual(opts['buildtype'], 'debug')
        self.assertEqual(opts['optimization'], 'g')

    @skipIfNoPkgconfig
    @skipIf(is_windows(), 'Help needed with fixing this test on windows')
    def test_native_dep_pkgconfig(self):
        testdir = os.path.join(self.unit_test_dir,
                               '45 native dep pkgconfig var')
        with tempfile.NamedTemporaryFile(mode='w', delete=False, encoding='utf-8') as crossfile:
            crossfile.write(textwrap.dedent(
                '''[binaries]
                pkg-config = '{}'

                [properties]

                [host_machine]
                system = 'linux'
                cpu_family = 'arm'
                cpu = 'armv7'
                endian = 'little'
                '''.format(os.path.join(testdir, 'cross_pkgconfig.py'))))
            crossfile.flush()
            self.meson_cross_files = [crossfile.name]

        env = {'PKG_CONFIG_LIBDIR':  os.path.join(testdir,
                                                  'native_pkgconfig')}
        self.init(testdir, extra_args=['-Dstart_native=false'], override_envvars=env)
        self.wipe()
        self.init(testdir, extra_args=['-Dstart_native=true'], override_envvars=env)

    @skipIfNoPkgconfig
    @skipIf(is_windows(), 'Help needed with fixing this test on windows')
    def test_pkg_config_libdir(self):
        testdir = os.path.join(self.unit_test_dir,
                               '45 native dep pkgconfig var')
        with tempfile.NamedTemporaryFile(mode='w', delete=False, encoding='utf-8') as crossfile:
            crossfile.write(textwrap.dedent(
                '''[binaries]
                pkg-config = 'pkg-config'

                [properties]
                pkg_config_libdir = ['{}']

                [host_machine]
                system = 'linux'
                cpu_family = 'arm'
                cpu = 'armv7'
                endian = 'little'
                '''.format(os.path.join(testdir, 'cross_pkgconfig'))))
            crossfile.flush()
            self.meson_cross_files = [crossfile.name]

        env = {'PKG_CONFIG_LIBDIR':  os.path.join(testdir,
                                                  'native_pkgconfig')}
        self.init(testdir, extra_args=['-Dstart_native=false'], override_envvars=env)
        self.wipe()
        self.init(testdir, extra_args=['-Dstart_native=true'], override_envvars=env)

    def __reconfigure(self):
        # Set an older version to force a reconfigure from scratch
        filename = os.path.join(self.privatedir, 'coredata.dat')
        with open(filename, 'rb') as f:
            obj = pickle.load(f)
        obj.version = '0.47.0'
        with open(filename, 'wb') as f:
            pickle.dump(obj, f)

    def test_reconfigure(self):
        testdir = os.path.join(self.unit_test_dir, '47 reconfigure')
        self.init(testdir, extra_args=['-Dopt1=val1', '-Dsub1:werror=true'])
        self.setconf('-Dopt2=val2')

        self.__reconfigure()

        out = self.init(testdir, extra_args=['--reconfigure', '-Dopt3=val3'])
        self.assertRegex(out, 'Regenerating configuration from scratch')
        self.assertRegex(out, 'opt1 val1')
        self.assertRegex(out, 'opt2 val2')
        self.assertRegex(out, 'opt3 val3')
        self.assertRegex(out, 'opt4 default4')
        # Per subproject options are stored in augments,
        # not in the options themselves so these status
        # messages are no longer printed.
        #self.assertRegex(out, 'sub1:werror true')
        self.build()
        self.run_tests()

        # Create a file in builddir and verify wipe command removes it
        filename = os.path.join(self.builddir, 'something')
        open(filename, 'w', encoding='utf-8').close()
        self.assertTrue(os.path.exists(filename))
        out = self.init(testdir, extra_args=['--wipe', '-Dopt4=val4'])
        self.assertFalse(os.path.exists(filename))
        self.assertRegex(out, 'opt1 val1')
        self.assertRegex(out, 'opt2 val2')
        self.assertRegex(out, 'opt3 val3')
        self.assertRegex(out, 'opt4 val4')
        #self.assertRegex(out, 'sub1:werror true')
        self.assertTrue(Path(self.builddir, '.gitignore').exists())
        self.build()
        self.run_tests()

    def test_wipe_from_builddir(self):
        testdir = os.path.join(self.common_test_dir, '157 custom target subdir depend files')
        self.init(testdir)
        self.__reconfigure()
        self.init(testdir, extra_args=['--wipe'], workdir=self.builddir)

    def test_target_construct_id_from_path(self):
        # This id is stable but not guessable.
        # The test is supposed to prevent unintentional
        # changes of target ID generation.
        target_id = Target.construct_id_from_path('some/obscure/subdir',
                                                  'target-id', '@suffix')
        self.assertEqual('5e002d3@@target-id@suffix', target_id)
        target_id = Target.construct_id_from_path('subproject/foo/subdir/bar',
                                                  'target2-id', '@other')
        self.assertEqual('81d46d1@@target2-id@other', target_id)

    def test_introspect_projectinfo_without_configured_build(self):
        testfile = os.path.join(self.common_test_dir, '33 run program', 'meson.build')
        res = self.introspect_directory(testfile, '--projectinfo')
        self.assertEqual(set(res['buildsystem_files']), {'meson.build'})
        self.assertEqual(res['version'], 'undefined')
        self.assertEqual(res['descriptive_name'], 'run command')
        self.assertEqual(res['subprojects'], [])

        testfile = os.path.join(self.common_test_dir, '40 options', 'meson.build')
        res = self.introspect_directory(testfile, '--projectinfo')
        self.assertEqual(set(res['buildsystem_files']), {'meson_options.txt', 'meson.build'})
        self.assertEqual(res['version'], 'undefined')
        self.assertEqual(res['descriptive_name'], 'options')
        self.assertEqual(res['subprojects'], [])

        testfile = os.path.join(self.common_test_dir, '43 subproject options', 'meson.build')
        res = self.introspect_directory(testfile, '--projectinfo')
        self.assertEqual(set(res['buildsystem_files']), {'meson_options.txt', 'meson.build'})
        self.assertEqual(res['version'], 'undefined')
        self.assertEqual(res['descriptive_name'], 'suboptions')
        self.assertEqual(len(res['subprojects']), 1)
        subproject_files = {f.replace('\\', '/') for f in res['subprojects'][0]['buildsystem_files']}
        self.assertEqual(subproject_files, {'subprojects/subproject/meson_options.txt', 'subprojects/subproject/meson.build'})
        self.assertEqual(res['subprojects'][0]['name'], 'subproject')
        self.assertEqual(res['subprojects'][0]['version'], 'undefined')
        self.assertEqual(res['subprojects'][0]['descriptive_name'], 'subproject')

    def test_introspect_projectinfo_subprojects(self):
        testdir = os.path.join(self.common_test_dir, '98 subproject subdir')
        self.init(testdir)
        res = self.introspect('--projectinfo')
        expected = {
            'descriptive_name': 'proj',
            'version': 'undefined',
            'license': ['unknown'],
            'license_files': [],
            'subproject_dir': 'subprojects',
            'subprojects': [
                {
                    'descriptive_name': 'sub',
                    'name': 'sub',
                    'version': '1.0'
                },
                {
                    'descriptive_name': 'sub_implicit',
                    'name': 'sub_implicit',
                    'version': '1.0',
                },
                {
                    'descriptive_name': 'sub-novar',
                    'name': 'sub_novar',
                    'version': '1.0',
                },
                {
                    'descriptive_name': 'sub_static',
                    'name': 'sub_static',
                    'version': 'undefined'
                },
                {
                    'descriptive_name': 'subsub',
                    'name': 'subsub',
                    'version': 'undefined'
                },
                {
                    'descriptive_name': 'subsubsub',
                    'name': 'subsubsub',
                    'version': 'undefined'
                },
            ]
        }
        res['subprojects'] = sorted(res['subprojects'], key=lambda i: i['name'])
        self.assertDictEqual(expected, res)

    def test_introspection_target_subproject(self):
        testdir = os.path.join(self.common_test_dir, '42 subproject')
        self.init(testdir)
        res = self.introspect('--targets')

        expected = {
            'sublib': 'sublib',
            'simpletest': 'sublib',
            'user': None
        }

        for entry in res:
            name = entry['name']
            self.assertEqual(entry['subproject'], expected[name])

    def test_introspect_projectinfo_subproject_dir(self):
        testdir = os.path.join(self.common_test_dir, '75 custom subproject dir')
        self.init(testdir)
        res = self.introspect('--projectinfo')

        self.assertEqual(res['subproject_dir'], 'custom_subproject_dir')

    def test_introspect_projectinfo_subproject_dir_from_source(self):
        testfile = os.path.join(self.common_test_dir, '75 custom subproject dir', 'meson.build')
        res = self.introspect_directory(testfile, '--projectinfo')

        self.assertEqual(res['subproject_dir'], 'custom_subproject_dir')

    @skipIfNoExecutable('clang-format')
    def test_clang_format(self):
        if self.backend is not Backend.ninja:
            raise SkipTest(f'Clang-format is for now only supported on Ninja, not {self.backend.name}')
        testdir = os.path.join(self.unit_test_dir, '53 clang-format')

        # Ensure that test project is in git even when running meson from tarball.
        srcdir = os.path.join(self.builddir, 'src')
        shutil.copytree(testdir, srcdir)
        git_init(srcdir)
        testdir = srcdir
        self.new_builddir()

        testfile = os.path.join(testdir, 'prog.c')
        badfile = os.path.join(testdir, 'prog_orig_c')
        goodfile = os.path.join(testdir, 'prog_expected_c')
        testheader = os.path.join(testdir, 'header.h')
        badheader = os.path.join(testdir, 'header_orig_h')
        goodheader = os.path.join(testdir, 'header_expected_h')
        includefile = os.path.join(testdir, '.clang-format-include')
        try:
            shutil.copyfile(badfile, testfile)
            shutil.copyfile(badheader, testheader)
            self.init(testdir)
            self.assertNotEqual(Path(testfile).read_text(encoding='utf-8'),
                                Path(goodfile).read_text(encoding='utf-8'))
            self.assertNotEqual(Path(testheader).read_text(encoding='utf-8'),
                                Path(goodheader).read_text(encoding='utf-8'))

            # test files are not in git so this should do nothing
            self.run_target('clang-format')
            self.assertNotEqual(Path(testfile).read_text(encoding='utf-8'),
                                Path(goodfile).read_text(encoding='utf-8'))
            self.assertNotEqual(Path(testheader).read_text(encoding='utf-8'),
                                Path(goodheader).read_text(encoding='utf-8'))

            # Add an include file to reformat everything
            with open(includefile, 'w', encoding='utf-8') as f:
                f.write('*')
            self.run_target('clang-format')
            self.assertEqual(Path(testheader).read_text(encoding='utf-8'),
                             Path(goodheader).read_text(encoding='utf-8'))
        finally:
            if os.path.exists(testfile):
                os.unlink(testfile)
            if os.path.exists(testheader):
                os.unlink(testheader)
            if os.path.exists(includefile):
                os.unlink(includefile)

    @skipIfNoExecutable('clang-tidy')
    def test_clang_tidy(self):
        if self.backend is not Backend.ninja:
            raise SkipTest(f'Clang-tidy is for now only supported on Ninja, not {self.backend.name}')
        if shutil.which('c++') is None:
            raise SkipTest('Clang-tidy breaks when ccache is used and "c++" not in path.')
        if is_osx():
            raise SkipTest('Apple ships a broken clang-tidy that chokes on -pipe.')
        testdir = os.path.join(self.unit_test_dir, '68 clang-tidy')
        dummydir = os.path.join(testdir, 'dummydir.h')
        self.init(testdir, override_envvars={'CXX': 'c++'})
        out = self.run_target('clang-tidy')
        self.assertIn('cttest.cpp:4:20', out)
        self.assertNotIn(dummydir, out)

    @skipIfNoExecutable('clang-tidy')
    def test_clang_tidy_fix(self):
        if self.backend is not Backend.ninja:
            raise SkipTest(f'Clang-tidy is for now only supported on Ninja, not {self.backend.name}')
        if shutil.which('c++') is None:
            raise SkipTest('Clang-tidy breaks when ccache is used and "c++" not in path.')
        if is_osx():
            raise SkipTest('Apple ships a broken clang-tidy that chokes on -pipe.')
        testdir = os.path.join(self.unit_test_dir, '68 clang-tidy')

        # Ensure that test project is in git even when running meson from tarball.
        srcdir = os.path.join(self.builddir, 'src')
        shutil.copytree(testdir, srcdir)
        git_init(srcdir)
        testdir = srcdir
        self.new_builddir()

        dummydir = os.path.join(testdir, 'dummydir.h')
        testfile = os.path.join(testdir, 'cttest.cpp')
        fixedfile = os.path.join(testdir, 'cttest_fixed.cpp')
        self.init(testdir, override_envvars={'CXX': 'c++'})
        # Make sure test files are different
        self.assertNotEqual(Path(testfile).read_text(encoding='utf-8'),
                            Path(fixedfile).read_text(encoding='utf-8'))
        out = self.run_target('clang-tidy-fix')
        self.assertIn('cttest.cpp:4:20', out)
        self.assertNotIn(dummydir, out)
        # Make sure the test file is fixed
        self.assertEqual(Path(testfile).read_text(encoding='utf-8'),
                         Path(fixedfile).read_text(encoding='utf-8'))

    def test_identity_cross(self):
        testdir = os.path.join(self.unit_test_dir, '69 cross')
        # Do a build to generate a cross file where the host is this target
        self.init(testdir, extra_args=['-Dgenerate=true'])
        self.meson_cross_files = [os.path.join(self.builddir, "crossfile")]
        self.assertTrue(os.path.exists(self.meson_cross_files[0]))
        # Now verify that this is detected as cross
        self.new_builddir()
        self.init(testdir)

    # Disabled for now as the introspection format needs to change to add augments.
    def DISABLED_test_introspect_buildoptions_without_configured_build(self):
        testdir = os.path.join(self.unit_test_dir, '58 introspect buildoptions')
        testfile = os.path.join(testdir, 'meson.build')
        res_nb = self.introspect_directory(testfile, ['--buildoptions'] + self.meson_args)
        self.init(testdir, default_args=False)
        res_wb = self.introspect('--buildoptions')
        self.maxDiff = None
        # XXX: These now generate in a different order, is that okay?
        self.assertListEqual(sorted(res_nb, key=lambda x: x['name']), sorted(res_wb, key=lambda x: x['name']))

    def test_meson_configure_from_source_does_not_crash(self):
        testdir = os.path.join(self.unit_test_dir, '58 introspect buildoptions')
        self._run(self.mconf_command + [testdir])

    def test_introspect_buildoptions_cross_only(self):
        testdir = os.path.join(self.unit_test_dir, '82 cross only introspect')
        testfile = os.path.join(testdir, 'meson.build')
        res = self.introspect_directory(testfile, ['--buildoptions'] + self.meson_args)
        optnames = [o['name'] for o in res]
        self.assertIn('c_args', optnames)
        self.assertNotIn('build.c_args', optnames)

    def test_introspect_json_flat(self):
        testdir = os.path.join(self.unit_test_dir, '56 introspection')
        self.init(testdir, extra_args=['-Dlayout=flat'])
        infodir = os.path.join(self.builddir, 'meson-info')
        self.assertPathExists(infodir)

        with open(os.path.join(infodir, 'intro-targets.json'), encoding='utf-8') as fp:
            targets = json.load(fp)

        for i in targets:
            for out in i['filename']:
                assert os.path.relpath(out, self.builddir).startswith('meson-out')

    def test_introspect_json_dump(self):
        testdir = os.path.join(self.unit_test_dir, '56 introspection')
        self.init(testdir)
        infodir = os.path.join(self.builddir, 'meson-info')
        self.assertPathExists(infodir)

        def assertKeyTypes(key_type_list, obj, strict: bool = True):
            for i in key_type_list:
                if isinstance(i[1], (list, tuple)) and None in i[1]:
                    i = (i[0], tuple(x for x in i[1] if x is not None))
                    if i[0] not in obj or obj[i[0]] is None:
                        continue
                self.assertIn(i[0], obj)
                self.assertIsInstance(obj[i[0]], i[1])
            if strict:
                for k in obj.keys():
                    found = False
                    for i in key_type_list:
                        if k == i[0]:
                            found = True
                            break
                    self.assertTrue(found, f'Key "{k}" not in expected list')

        root_keylist = [
            ('benchmarks', list),
            ('buildoptions', list),
            ('buildsystem_files', list),
            ('compilers', dict),
            ('dependencies', list),
            ('install_plan', dict),
            ('installed', dict),
            ('machines', dict),
            ('projectinfo', dict),
            ('targets', list),
            ('tests', list),
        ]

        test_keylist = [
            ('cmd', list),
            ('env', dict),
            ('name', str),
            ('timeout', int),
            ('suite', list),
            ('is_parallel', bool),
            ('protocol', str),
            ('depends', list),
            ('workdir', (str, None)),
            ('priority', int),
            ('extra_paths', list),
        ]

        buildoptions_keylist = [
            ('name', str),
            ('section', str),
            ('type', str),
            ('description', str),
            ('machine', str),
            ('choices', (list, None)),
            ('value', (str, int, bool, list)),
        ]

        buildoptions_typelist = [
            ('combo', str, [('choices', list)]),
            ('string', str, []),
            ('boolean', bool, []),
            ('integer', int, []),
            ('array', list, []),
        ]

        buildoptions_sections = ['core', 'backend', 'base', 'compiler', 'directory', 'user', 'test']
        buildoptions_machines = ['any', 'build', 'host']

        dependencies_typelist = [
            ('name', str),
            ('type', str),
            ('version', str),
            ('compile_args', list),
            ('link_args', list),
            ('include_directories', list),
            ('sources', list),
            ('extra_files', list),
            ('dependencies', list),
            ('depends', list),
            ('meson_variables', list),
        ]

        targets_typelist = [
            ('name', str),
            ('id', str),
            ('type', str),
            ('defined_in', str),
            ('filename', list),
            ('build_by_default', bool),
            ('target_sources', list),
            ('extra_files', list),
            ('subproject', (str, None)),
            ('dependencies', list),
            ('depends', list),
            ('install_filename', (list, None)),
            ('installed', bool),
            ('vs_module_defs', (str, None)),
            ('win_subsystem', (str, None)),
        ]

        targets_sources_unknown_lang_typelist = [
            ('language', str),
            ('compiler', list),
            ('parameters', list),
            ('sources', list),
            ('generated_sources', list),
            ('unity_sources', (list, None)),
        ]

        targets_sources_typelist = targets_sources_unknown_lang_typelist + [
            ('machine', str),
        ]

        target_sources_linker_typelist = [
            ('linker', list),
            ('parameters', list),
        ]

        # First load all files
        res = {}
        for i in root_keylist:
            curr = os.path.join(infodir, 'intro-{}.json'.format(i[0]))
            self.assertPathExists(curr)
            with open(curr, encoding='utf-8') as fp:
                res[i[0]] = json.load(fp)

        assertKeyTypes(root_keylist, res)

        # Match target ids to input and output files for ease of reference
        src_to_id = {}
        out_to_id = {}
        name_to_out = {}
        for i in res['targets']:
            print(json.dump(i, sys.stdout))
            out_to_id.update({os.path.relpath(out, self.builddir): i['id']
                              for out in i['filename']})
            name_to_out.update({i['name']: i['filename']})
            for group in i['target_sources']:
                src_to_id.update({os.path.relpath(src, testdir): i['id']
                                  for src in group.get('sources', [])})

        with self.subTest('Check Tests and Benchmarks'):
            tests_to_find = ['test case 1', 'test case 2', 'benchmark 1']
            deps_to_find = {'test case 1': [src_to_id['t1.cpp']],
                            'test case 2': [src_to_id['t2.cpp'], src_to_id['t3.cpp']],
                            'benchmark 1': [out_to_id['file2'], out_to_id['file3'], out_to_id['file4'], src_to_id['t3.cpp']]}
            for i in res['benchmarks'] + res['tests']:
                assertKeyTypes(test_keylist, i)
                if i['name'] in tests_to_find:
                    tests_to_find.remove(i['name'])
                self.assertEqual(sorted(i['depends']),
                                sorted(deps_to_find[i['name']]))
            self.assertListEqual(tests_to_find, [])

        with self.subTest('Check buildoptions'):
            buildopts_to_find = {'cpp_std': 'c++11'}
            for i in res['buildoptions']:
                assertKeyTypes(buildoptions_keylist, i)
                valid_type = False
                for j in buildoptions_typelist:
                    if i['type'] == j[0]:
                        self.assertIsInstance(i['value'], j[1])
                        assertKeyTypes(j[2], i, strict=False)
                        valid_type = True
                        break

                self.assertIn(i['section'], buildoptions_sections)
                self.assertIn(i['machine'], buildoptions_machines)
                self.assertTrue(valid_type)
                if i['name'] in buildopts_to_find:
                    self.assertEqual(i['value'], buildopts_to_find[i['name']])
                    buildopts_to_find.pop(i['name'], None)
            self.assertDictEqual(buildopts_to_find, {})

        with self.subTest('Check buildsystem_files'):
            bs_files = ['meson.build', 'meson_options.txt', 'sharedlib/meson.build', 'staticlib/meson.build']
            bs_files = [os.path.join(testdir, x) for x in bs_files]
            self.assertPathListEqual(list(sorted(res['buildsystem_files'])), list(sorted(bs_files)))

        with self.subTest('Check dependencies'):
            dependencies_to_find = ['threads']
            for i in res['dependencies']:
                assertKeyTypes(dependencies_typelist, i)
                if i['name'] in dependencies_to_find:
                    dependencies_to_find.remove(i['name'])
            self.assertListEqual(dependencies_to_find, [])

        with self.subTest('Check projectinfo'):
            self.assertDictEqual(res['projectinfo'], {
                'version': '1.2.3',
                'license': ['unknown'],
                'license_files': [],
                'descriptive_name': 'introspection',
                'subproject_dir': 'subprojects',
                'subprojects': []
            })

        with self.subTest('Check targets'):
            targets_to_find = {
                'sharedTestLib': ('shared library', True, False, 'sharedlib/meson.build',
                                [os.path.join(testdir, 'sharedlib', 'shared.cpp')]),
                'staticTestLib': ('static library', True, False, 'staticlib/meson.build',
                                [os.path.join(testdir, 'staticlib', 'static.c')]),
                'custom target test 1': ('custom', False, False, 'meson.build',
                                        [os.path.join(testdir, 'cp.py')]),
                'custom target test 2': ('custom', False, False, 'meson.build',
                                        name_to_out['custom target test 1']),
                'test1': ('executable', True, True, 'meson.build',
                        [os.path.join(testdir, 't1.cpp')]),
                'test2': ('executable', True, False, 'meson.build',
                        [os.path.join(testdir, 't2.cpp')]),
                'test3': ('executable', True, False, 'meson.build',
                        [os.path.join(testdir, 't3.cpp')]),
                'custom target test 3': ('custom', False, False, 'meson.build',
                                        name_to_out['test3']),
            }
            for i in res['targets']:
                assertKeyTypes(targets_typelist, i)
                if i['name'] in targets_to_find:
                    tgt = targets_to_find[i['name']]
                    self.assertEqual(i['type'], tgt[0])
                    self.assertEqual(i['build_by_default'], tgt[1])
                    self.assertEqual(i['installed'], tgt[2])
                    self.assertPathEqual(i['defined_in'], os.path.join(testdir, tgt[3]))
                    targets_to_find.pop(i['name'], None)
                for j in i['target_sources']:
                    if 'compiler' in j:
                        if j['language'] == 'unknown':
                            assertKeyTypes(targets_sources_unknown_lang_typelist, j)
                        else:
                            assertKeyTypes(targets_sources_typelist, j)
                        self.assertEqual(j['sources'], [os.path.normpath(f) for f in tgt[4]])
                    else:
                        assertKeyTypes(target_sources_linker_typelist, j)
            self.assertDictEqual(targets_to_find, {})

    def test_introspect_file_dump_equals_all(self):
        testdir = os.path.join(self.unit_test_dir, '56 introspection')
        self.init(testdir)
        res_all = self.introspect('--all')
        res_file = {}

        root_keylist = [
            'benchmarks',
            'buildoptions',
            'buildsystem_files',
            'compilers',
            'dependencies',
            'installed',
            'install_plan',
            'machines',
            'projectinfo',
            'targets',
            'tests',
        ]

        infodir = os.path.join(self.builddir, 'meson-info')
        self.assertPathExists(infodir)
        for i in root_keylist:
            curr = os.path.join(infodir, f'intro-{i}.json')
            self.assertPathExists(curr)
            with open(curr, encoding='utf-8') as fp:
                res_file[i] = json.load(fp)

        self.assertEqual(res_all, res_file)

    def test_introspect_meson_info(self):
        testdir = os.path.join(self.unit_test_dir, '56 introspection')
        introfile = os.path.join(self.builddir, 'meson-info', 'meson-info.json')
        self.init(testdir)
        self.assertPathExists(introfile)
        with open(introfile, encoding='utf-8') as fp:
            res1 = json.load(fp)

        for i in ['meson_version', 'directories', 'introspection', 'build_files_updated', 'error']:
            self.assertIn(i, res1)

        self.assertEqual(res1['error'], False)
        self.assertEqual(res1['build_files_updated'], True)

    # Disabled for now as the introspection file format needs to change to have augments.
    def DISABLE_test_introspect_config_update(self):
        testdir = os.path.join(self.unit_test_dir, '56 introspection')
        introfile = os.path.join(self.builddir, 'meson-info', 'intro-buildoptions.json')
        self.init(testdir)
        self.assertPathExists(introfile)
        with open(introfile, encoding='utf-8') as fp:
            res1 = json.load(fp)

        for i in res1:
            if i['name'] == 'cpp_std':
                i['value'] = 'c++14'
            if i['name'] == 'build.cpp_std':
                i['value'] = 'c++14'
            if i['name'] == 'buildtype':
                i['value'] = 'release'
            if i['name'] == 'optimization':
                i['value'] = '3'
            if i['name'] == 'debug':
                i['value'] = False

        self.setconf('-Dcpp_std=c++14')
        self.setconf('-Dbuildtype=release')

        with open(introfile, encoding='utf-8') as fp:
            res2 = json.load(fp)

        self.assertListEqual(res1, res2)

    def test_introspect_targets_from_source(self):
        testdir = os.path.join(self.unit_test_dir, '56 introspection')
        testfile = os.path.join(testdir, 'meson.build')
        introfile = os.path.join(self.builddir, 'meson-info', 'intro-targets.json')
        self.init(testdir)
        self.assertPathExists(introfile)
        with open(introfile, encoding='utf-8') as fp:
            res_wb = json.load(fp)

        res_nb = self.introspect_directory(testfile, ['--targets'] + self.meson_args)

        # Account for differences in output
        res_wb = [i for i in res_wb if i['type'] != 'custom']
        for i in res_wb:
            i['filename'] = [os.path.relpath(x, self.builddir) for x in i['filename']]
            for k in ('install_filename', 'dependencies', 'win_subsystem'):
                if k in i:
                    del i[k]

            sources = []
            for j in i['target_sources']:
                sources += j.get('sources', [])
            i['target_sources'] = [{
                'language': 'unknown',
                'machine': 'host',
                'compiler': [],
                'parameters': [],
                'sources': sources,
                'generated_sources': []
            }]

        self.maxDiff = None
        self.assertListEqual(res_nb, res_wb)

    def test_introspect_ast_source(self):
        testdir = os.path.join(self.unit_test_dir, '56 introspection')
        testfile = os.path.join(testdir, 'meson.build')
        res_nb = self.introspect_directory(testfile, ['--ast'] + self.meson_args)

        node_counter = {}

        def accept_node(json_node):
            self.assertIsInstance(json_node, dict)
            for i in ['lineno', 'colno', 'end_lineno', 'end_colno']:
                self.assertIn(i, json_node)
                self.assertIsInstance(json_node[i], int)
            self.assertIn('node', json_node)
            n = json_node['node']
            self.assertIsInstance(n, str)
            self.assertIn(n, nodes)
            if n not in node_counter:
                node_counter[n] = 0
            node_counter[n] = node_counter[n] + 1
            for nodeDesc in nodes[n]:
                key = nodeDesc[0]
                func = nodeDesc[1]
                self.assertIn(key, json_node)
                if func is None:
                    tp = nodeDesc[2]
                    self.assertIsInstance(json_node[key], tp)
                    continue
                func(json_node[key])

        def accept_node_list(node_list):
            self.assertIsInstance(node_list, list)
            for i in node_list:
                accept_node(i)

        def accept_kwargs(kwargs):
            self.assertIsInstance(kwargs, list)
            for i in kwargs:
                self.assertIn('key', i)
                self.assertIn('val', i)
                accept_node(i['key'])
                accept_node(i['val'])

        nodes = {
            'BooleanNode': [('value', None, bool)],
            'IdNode': [('value', None, str)],
            'NumberNode': [('value', None, int)],
            'StringNode': [('value', None, str)],
            'ContinueNode': [],
            'BreakNode': [],
            'ArgumentNode': [('positional', accept_node_list), ('kwargs', accept_kwargs)],
            'ArrayNode': [('args', accept_node)],
            'DictNode': [('args', accept_node)],
            'EmptyNode': [],
            'OrNode': [('left', accept_node), ('right', accept_node)],
            'AndNode': [('left', accept_node), ('right', accept_node)],
            'ComparisonNode': [('left', accept_node), ('right', accept_node), ('ctype', None, str)],
            'ArithmeticNode': [('left', accept_node), ('right', accept_node), ('op', None, str)],
            'NotNode': [('right', accept_node)],
            'CodeBlockNode': [('lines', accept_node_list)],
            'IndexNode': [('object', accept_node), ('index', accept_node)],
            'MethodNode': [('object', accept_node), ('args', accept_node), ('name', None, str)],
            'FunctionNode': [('args', accept_node), ('name', None, str)],
            'AssignmentNode': [('value', accept_node), ('var_name', None, str)],
            'PlusAssignmentNode': [('value', accept_node), ('var_name', None, str)],
            'ForeachClauseNode': [('items', accept_node), ('block', accept_node), ('varnames', None, list)],
            'IfClauseNode': [('ifs', accept_node_list), ('else', accept_node)],
            'IfNode': [('condition', accept_node), ('block', accept_node)],
            'UMinusNode': [('right', accept_node)],
            'TernaryNode': [('condition', accept_node), ('true', accept_node), ('false', accept_node)],
        }

        accept_node(res_nb)

        for n, c in [('ContinueNode', 2), ('BreakNode', 1), ('NotNode', 3)]:
            self.assertIn(n, node_counter)
            self.assertEqual(node_counter[n], c)

    def test_introspect_dependencies_from_source(self):
        testdir = os.path.join(self.unit_test_dir, '56 introspection')
        testfile = os.path.join(testdir, 'meson.build')
        res_nb = self.introspect_directory(testfile, ['--scan-dependencies'] + self.meson_args)
        expected = [
            {
                'name': 'threads',
                'required': True,
                'version': [],
                'has_fallback': False,
                'conditional': False
            },
            {
                'name': 'zlib',
                'required': False,
                'version': [],
                'has_fallback': False,
                'conditional': False
            },
            {
                'name': 'bugDep1',
                'required': True,
                'version': [],
                'has_fallback': False,
                'conditional': False
            },
            {
                'name': 'somethingthatdoesnotexist',
                'required': True,
                'version': ['>=1.2.3'],
                'has_fallback': False,
                'conditional': True
            },
            {
                'name': 'look_i_have_a_fallback',
                'required': True,
                'version': ['>=1.0.0', '<=99.9.9'],
                'has_fallback': True,
                'conditional': True
            }
        ]
        self.maxDiff = None
        self.assertListEqual(res_nb, expected)

    def test_unstable_coredata(self):
        testdir = os.path.join(self.common_test_dir, '1 trivial')
        self.init(testdir)
        # just test that the command does not fail (e.g. because it throws an exception)
        self._run([*self.meson_command, 'unstable-coredata', self.builddir])

    @skip_if_no_cmake
    def test_cmake_prefix_path(self):
        testdir = os.path.join(self.unit_test_dir, '62 cmake_prefix_path')
        self.init(testdir, extra_args=['-Dcmake_prefix_path=' + os.path.join(testdir, 'prefix')])

    @skip_if_no_cmake
    def test_cmake_parser(self):
        testdir = os.path.join(self.unit_test_dir, '63 cmake parser')
        self.init(testdir, extra_args=['-Dcmake_prefix_path=' + os.path.join(testdir, 'prefix')])

    def test_alias_target(self):
        testdir = os.path.join(self.unit_test_dir, '64 alias target')
        self.init(testdir)
        self.build()
        self.assertPathDoesNotExist(os.path.join(self.builddir, 'prog' + exe_suffix))
        self.assertPathDoesNotExist(os.path.join(self.builddir, 'hello.txt'))
        self.run_target('build-all')
        self.assertPathExists(os.path.join(self.builddir, 'prog' + exe_suffix))
        self.assertPathExists(os.path.join(self.builddir, 'hello.txt'))
        out = self.run_target('aliased-run')
        self.assertIn('a run target was here', out)

    def test_configure(self):
        testdir = os.path.join(self.common_test_dir, '2 cpp')
        self.init(testdir)
        self._run(self.mconf_command + [self.builddir])

    def test_summary(self):
        testdir = os.path.join(self.unit_test_dir, '71 summary')
        out = self.init(testdir, extra_args=['-Denabled_opt=enabled', f'-Dpython={sys.executable}'])
        expected = textwrap.dedent(r'''
            Some Subproject 2.0

                string : bar
                integer: 1
                boolean: true

            subsub undefined

                Something: Some value

            My Project 1.0

              Configuration
                Some boolean   : false
                Another boolean: true
                Some string    : Hello World
                A list         : string
                                 1
                                 true
                empty list     :
                enabled_opt    : enabled
                A number       : 1
                yes            : YES
                no             : NO
                comma list     : a, b, c

              Stuff
                missing prog   : NO
                existing prog  : ''' + ExternalProgram('python3', [sys.executable], silent=True).path + '''
                missing dep    : NO
                external dep   : YES 1.2.3
                internal dep   : YES
                disabler       : NO

              Plugins
                long comma list: alpha, alphacolor, apetag, audiofx, audioparsers, auparse,
                                 autodetect, avi

              Subprojects
                sub            : YES
                sub2           : NO Problem encountered: This subproject failed
                subsub         : YES (from sub2)

              User defined options
                backend        : ''' + self.backend_name + '''
                enabled_opt    : enabled
                libdir         : lib
                prefix         : /usr
                python         : ''' + sys.executable + '''
            ''')
        expected_lines = expected.split('\n')[1:]
        out_start = out.find(expected_lines[0])
        out_lines = out[out_start:].split('\n')[:len(expected_lines)]
        for e, o in zip(expected_lines, out_lines):
            if e.startswith('    external dep'):
                self.assertRegex(o, r'^    external dep   : (YES [0-9.]*|NO)$')
            else:
                self.assertEqual(o, e)

    def test_meson_compile(self):
        """Test the meson compile command."""

        def get_exe_name(basename: str) -> str:
            if is_windows():
                return f'{basename}.exe'
            else:
                return basename

        def get_shared_lib_name(basename: str) -> str:
            if mesonbuild.environment.detect_msys2_arch():
                return f'lib{basename}.dll'
            elif is_windows():
                return f'{basename}.dll'
            elif is_cygwin():
                return f'cyg{basename}.dll'
            elif is_osx():
                return f'lib{basename}.dylib'
            else:
                return f'lib{basename}.so'

        def get_static_lib_name(basename: str) -> str:
            return f'lib{basename}.a'

        # Base case (no targets or additional arguments)

        testdir = os.path.join(self.common_test_dir, '1 trivial')
        self.init(testdir)

        self._run([*self.meson_command, 'compile', '-C', self.builddir])
        self.assertPathExists(os.path.join(self.builddir, get_exe_name('trivialprog')))

        # `--clean`

        self._run([*self.meson_command, 'compile', '-C', self.builddir, '--clean'])
        self.assertPathDoesNotExist(os.path.join(self.builddir, get_exe_name('trivialprog')))

        # Target specified in a project with unique names

        testdir = os.path.join(self.common_test_dir, '6 linkshared')
        self.init(testdir, extra_args=['--wipe'])
        # Multiple targets and target type specified
        self._run([*self.meson_command, 'compile', '-C', self.builddir, 'mylib', 'mycpplib:shared_library'])
        # Check that we have a shared lib, but not an executable, i.e. check that target actually worked
        self.assertPathExists(os.path.join(self.builddir, get_shared_lib_name('mylib')))
        self.assertPathDoesNotExist(os.path.join(self.builddir, get_exe_name('prog')))
        self.assertPathExists(os.path.join(self.builddir, get_shared_lib_name('mycpplib')))
        self.assertPathDoesNotExist(os.path.join(self.builddir, get_exe_name('cppprog')))

        # Target specified in a project with non unique names

        testdir = os.path.join(self.common_test_dir, '185 same target name')
        self.init(testdir, extra_args=['--wipe'])
        self._run([*self.meson_command, 'compile', '-C', self.builddir, './foo'])
        self.assertPathExists(os.path.join(self.builddir, get_static_lib_name('foo')))
        self._run([*self.meson_command, 'compile', '-C', self.builddir, 'sub/foo'])
        self.assertPathExists(os.path.join(self.builddir, 'sub', get_static_lib_name('foo')))

        # run_target

        testdir = os.path.join(self.common_test_dir, '51 run target')
        self.init(testdir, extra_args=['--wipe'])
        out = self._run([*self.meson_command, 'compile', '-C', self.builddir, 'py3hi'])
        self.assertIn('I am Python3.', out)

        # `--$BACKEND-args`

        testdir = os.path.join(self.common_test_dir, '1 trivial')
        if self.backend is Backend.ninja:
            self.init(testdir, extra_args=['--wipe'])
            # Dry run - should not create a program
            self._run([*self.meson_command, 'compile', '-C', self.builddir, '--ninja-args=-n'])
            self.assertPathDoesNotExist(os.path.join(self.builddir, get_exe_name('trivialprog')))
        elif self.backend is Backend.vs:
            self.init(testdir, extra_args=['--wipe'])
            self._run([*self.meson_command, 'compile', '-C', self.builddir])
            # Explicitly clean the target through msbuild interface
            self._run([*self.meson_command, 'compile', '-C', self.builddir, '--vs-args=-t:{}:Clean'.format(re.sub(r'[\%\$\@\;\.\(\)\']', '_', get_exe_name('trivialprog')))])
            self.assertPathDoesNotExist(os.path.join(self.builddir, get_exe_name('trivialprog')))

    def test_spurious_reconfigure_built_dep_file(self):
        testdir = os.path.join(self.unit_test_dir, '73 dep files')

        # Regression test: Spurious reconfigure was happening when build
        # directory is inside source directory.
        # See https://gitlab.freedesktop.org/gstreamer/gst-build/-/issues/85.
        srcdir = os.path.join(self.builddir, 'srctree')
        shutil.copytree(testdir, srcdir)
        builddir = os.path.join(srcdir, '_build')
        self.change_builddir(builddir)

        self.init(srcdir)
        self.build()

        # During first configure the file did not exist so no dependency should
        # have been set. A rebuild should not trigger a reconfigure.
        self.clean()
        out = self.build()
        self.assertNotIn('Project configured', out)

        self.init(srcdir, extra_args=['--reconfigure'])

        # During the reconfigure the file did exist, but is inside build
        # directory, so no dependency should have been set. A rebuild should not
        # trigger a reconfigure.
        self.clean()
        out = self.build()
        self.assertNotIn('Project configured', out)

    def _test_junit(self, case: str) -> None:
        try:
            import lxml.etree as et
        except ImportError:
            raise SkipTest('lxml required, but not found.')

        schema = et.XMLSchema(et.parse(str(Path(self.src_root) / 'data' / 'schema.xsd')))

        self.init(case)
        self.run_tests()

        junit = et.parse(str(Path(self.builddir) / 'meson-logs' / 'testlog.junit.xml'))
        try:
            schema.assertValid(junit)
        except et.DocumentInvalid as e:
            self.fail(e.error_log)

    def test_junit_valid_tap(self):
        self._test_junit(os.path.join(self.common_test_dir, '206 tap tests'))

    def test_junit_valid_exitcode(self):
        self._test_junit(os.path.join(self.common_test_dir, '41 test args'))

    def test_junit_valid_gtest(self):
        self._test_junit(os.path.join(self.framework_test_dir, '2 gtest'))

    def test_link_language_linker(self):
        # TODO: there should be some way to query how we're linking things
        # without resorting to reading the ninja.build file
        if self.backend is not Backend.ninja:
            raise SkipTest('This test reads the ninja file')

        testdir = os.path.join(self.common_test_dir, '225 link language')
        self.init(testdir)

        build_ninja = os.path.join(self.builddir, 'build.ninja')
        with open(build_ninja, encoding='utf-8') as f:
            contents = f.read()

        self.assertRegex(contents, r'build main(\.exe)?.*: c_LINKER')
        self.assertRegex(contents, r'build (lib|cyg)?mylib.*: c_LINKER')

    def test_commands_documented(self):
        '''
        Test that all listed meson commands are documented in Commands.md.
        '''

        # The docs directory is not in release tarballs.
        if not os.path.isdir('docs'):
            raise SkipTest('Doc directory does not exist.')
        doc_path = 'docs/markdown/Commands.md'

        md = None
        with open(doc_path, encoding='utf-8') as f:
            md = f.read()
        self.assertIsNotNone(md)

        ## Get command sections

        section_pattern = re.compile(r'^### (.+)$', re.MULTILINE)
        md_command_section_matches = [i for i in section_pattern.finditer(md)]
        md_command_sections = dict()
        for i, s in enumerate(md_command_section_matches):
            section_end = len(md) if i == len(md_command_section_matches) - 1 else md_command_section_matches[i + 1].start()
            md_command_sections[s.group(1)] = (s.start(), section_end)

        ## Validate commands

        md_commands = {k for k,v in md_command_sections.items()}
        help_output = self._run(self.meson_command + ['--help'])
        # Python's argument parser might put the command list to its own line. Or it might not.
        self.assertTrue(help_output.startswith('usage: '))
        lines = help_output.split('\n')
        line1 = lines[0]
        line2 = lines[1]
        if '{' in line1:
            cmndline = line1
        else:
            self.assertIn('{', line2)
            cmndline = line2
        cmndstr = cmndline.split('{')[1]
        self.assertIn('}', cmndstr)
        help_commands = set(cmndstr.split('}')[0].split(','))
        help_commands.remove('fmt')  # Remove the alias
        self.assertTrue(len(help_commands) > 0, 'Must detect some command names.')

        self.assertEqual(md_commands | {'help'}, help_commands, f'Doc file: `{doc_path}`')

        ## Validate that each section has proper placeholders

        def get_data_pattern(command):
            return re.compile(
                r'{{ ' + command + r'_usage.inc }}[\r\n]'
                r'.*?'
                r'{{ ' + command + r'_arguments.inc }}[\r\n]',
                flags = re.MULTILINE|re.DOTALL)

        for command in md_commands:
            m = get_data_pattern(command).search(md, pos=md_command_sections[command][0], endpos=md_command_sections[command][1])
            self.assertIsNotNone(m, f'Command `{command}` is missing placeholders for dynamic data. Doc file: `{doc_path}`')

    def _check_coverage_files(self, types=('text', 'xml', 'html')):
        covdir = Path(self.builddir) / 'meson-logs'
        files = []
        if 'text' in types:
            files.append('coverage.txt')
        if 'xml' in types:
            files.append('coverage.xml')
        if 'html' in types:
            files.append('coveragereport/index.html')
        for f in files:
            self.assertTrue((covdir / f).is_file(), msg=f'{f} is not a file')

    def test_coverage(self):
        if mesonbuild.environment.detect_msys2_arch():
            raise SkipTest('Skipped due to problems with coverage on MSYS2')
        gcovr_exe, gcovr_new_rootdir = mesonbuild.environment.detect_gcovr()
        if not gcovr_exe:
            raise SkipTest('gcovr not found, or too old')
        testdir = os.path.join(self.common_test_dir, '1 trivial')
        env = get_fake_env(testdir, self.builddir, self.prefix)
        cc = detect_c_compiler(env, MachineChoice.HOST)
        if cc.get_id() == 'clang':
            if not mesonbuild.environment.detect_llvm_cov():
                raise SkipTest('llvm-cov not found')
        if cc.get_id() == 'msvc':
            raise SkipTest('Test only applies to non-MSVC compilers')
        self.init(testdir, extra_args=['-Db_coverage=true'])
        self.build()
        self.run_tests()
        self.run_target('coverage')
        self._check_coverage_files()

    def test_coverage_complex(self):
        if mesonbuild.environment.detect_msys2_arch():
            raise SkipTest('Skipped due to problems with coverage on MSYS2')
        gcovr_exe, gcovr_new_rootdir = mesonbuild.environment.detect_gcovr()
        if not gcovr_exe:
            raise SkipTest('gcovr not found, or too old')
        testdir = os.path.join(self.common_test_dir, '105 generatorcustom')
        env = get_fake_env(testdir, self.builddir, self.prefix)
        cc = detect_c_compiler(env, MachineChoice.HOST)
        if cc.get_id() == 'clang':
            if not mesonbuild.environment.detect_llvm_cov():
                raise SkipTest('llvm-cov not found')
        if cc.get_id() == 'msvc':
            raise SkipTest('Test only applies to non-MSVC compilers')
        self.init(testdir, extra_args=['-Db_coverage=true'])
        self.build()
        self.run_tests()
        self.run_target('coverage')
        self._check_coverage_files()

    def test_coverage_html(self):
        if mesonbuild.environment.detect_msys2_arch():
            raise SkipTest('Skipped due to problems with coverage on MSYS2')
        gcovr_exe, gcovr_new_rootdir = mesonbuild.environment.detect_gcovr()
        if not gcovr_exe:
            raise SkipTest('gcovr not found, or too old')
        testdir = os.path.join(self.common_test_dir, '1 trivial')
        env = get_fake_env(testdir, self.builddir, self.prefix)
        cc = detect_c_compiler(env, MachineChoice.HOST)
        if cc.get_id() == 'clang':
            if not mesonbuild.environment.detect_llvm_cov():
                raise SkipTest('llvm-cov not found')
        if cc.get_id() == 'msvc':
            raise SkipTest('Test only applies to non-MSVC compilers')
        self.init(testdir, extra_args=['-Db_coverage=true'])
        self.build()
        self.run_tests()
        self.run_target('coverage-html')
        self._check_coverage_files(['html'])

    def test_coverage_text(self):
        if mesonbuild.environment.detect_msys2_arch():
            raise SkipTest('Skipped due to problems with coverage on MSYS2')
        gcovr_exe, gcovr_new_rootdir = mesonbuild.environment.detect_gcovr()
        if not gcovr_exe:
            raise SkipTest('gcovr not found, or too old')
        testdir = os.path.join(self.common_test_dir, '1 trivial')
        env = get_fake_env(testdir, self.builddir, self.prefix)
        cc = detect_c_compiler(env, MachineChoice.HOST)
        if cc.get_id() == 'clang':
            if not mesonbuild.environment.detect_llvm_cov():
                raise SkipTest('llvm-cov not found')
        if cc.get_id() == 'msvc':
            raise SkipTest('Test only applies to non-MSVC compilers')
        self.init(testdir, extra_args=['-Db_coverage=true'])
        self.build()
        self.run_tests()
        self.run_target('coverage-text')
        self._check_coverage_files(['text'])

    def test_coverage_xml(self):
        if mesonbuild.environment.detect_msys2_arch():
            raise SkipTest('Skipped due to problems with coverage on MSYS2')
        gcovr_exe, gcovr_new_rootdir = mesonbuild.environment.detect_gcovr()
        if not gcovr_exe:
            raise SkipTest('gcovr not found, or too old')
        testdir = os.path.join(self.common_test_dir, '1 trivial')
        env = get_fake_env(testdir, self.builddir, self.prefix)
        cc = detect_c_compiler(env, MachineChoice.HOST)
        if cc.get_id() == 'clang':
            if not mesonbuild.environment.detect_llvm_cov():
                raise SkipTest('llvm-cov not found')
        if cc.get_id() == 'msvc':
            raise SkipTest('Test only applies to non-MSVC compilers')
        self.init(testdir, extra_args=['-Db_coverage=true'])
        self.build()
        self.run_tests()
        self.run_target('coverage-xml')
        self._check_coverage_files(['xml'])

    def test_coverage_escaping(self):
        if mesonbuild.environment.detect_msys2_arch():
            raise SkipTest('Skipped due to problems with coverage on MSYS2')
        gcovr_exe, gcovr_new_rootdir = mesonbuild.environment.detect_gcovr()
        if not gcovr_exe:
            raise SkipTest('gcovr not found, or too old')
        testdir = os.path.join(self.common_test_dir, '243 escape++')
        env = get_fake_env(testdir, self.builddir, self.prefix)
        cc = detect_c_compiler(env, MachineChoice.HOST)
        if cc.get_id() == 'clang':
            if not mesonbuild.environment.detect_llvm_cov():
                raise SkipTest('llvm-cov not found')
        if cc.get_id() == 'msvc':
            raise SkipTest('Test only applies to non-MSVC compilers')
        self.init(testdir, extra_args=['-Db_coverage=true'])
        self.build()
        self.run_tests()
        self.run_target('coverage')
        self._check_coverage_files()

    def test_cross_file_constants(self):
        crossfile1 = UNIT_MACHINEFILE_DIR / 'constant1.txt'
        crossfile2 = UNIT_MACHINEFILE_DIR / 'constant2.txt'
        values = mesonbuild.machinefile.parse_machine_files([crossfile1,
                                                             crossfile2],
                                                             self.builddir,
                                                             os.path.join(self.builddir, 'build'))
        self.assertEqual(values['binaries']['c'], '/toolchain/gcc')
        self.assertEqual(values['properties']['c_args'],
                         ['--sysroot=/toolchain/sysroot', '-DSOMETHING'])
        self.assertEqual(values['properties']['cpp_args'],
                         ['--sysroot=/toolchain/sysroot', '-DSOMETHING', '-DSOMETHING_ELSE'])
        self.assertEqual(values['properties']['rel_to_src'], os.path.join(self.builddir, 'tool'))
        self.assertEqual(values['properties']['rel_to_build'], os.path.join(self.builddir, 'build', 'tool'))
        self.assertEqual(values['properties']['rel_to_file'], os.path.join(os.path.dirname(crossfile2), 'tool'))
        self.assertEqual(values['properties']['no_escaping'], os.path.join(f'@{os.path.dirname(crossfile2)}@', 'tool'))

    @skipIf(is_windows(), 'Directory cleanup fails for some reason')
    def test_wrap_git(self):
        with tempfile.TemporaryDirectory() as tmpdir:
            srcdir = os.path.join(tmpdir, 'src')
            shutil.copytree(os.path.join(self.unit_test_dir, '80 wrap-git'), srcdir)
            upstream = os.path.join(srcdir, 'subprojects', 'wrap_git_upstream')
            upstream_uri = Path(upstream).as_uri()
            git_init(upstream)
            with open(os.path.join(srcdir, 'subprojects', 'wrap_git.wrap'), 'w', encoding='utf-8') as f:
                f.write(textwrap.dedent('''
                  [wrap-git]
                  url = {}
                  patch_directory = wrap_git_builddef
                  revision = master
                '''.format(upstream_uri)))
            out = self.init(srcdir)
            self.build()
            self.run_tests()

            # Make sure the warning does not occur on the first init.
            out_of_date_warning = 'revision may be out of date'
            self.assertNotIn(out_of_date_warning, out)

            # Change the wrap's revisions, reconfigure, and make sure it does
            # warn on the reconfigure.
            with open(os.path.join(srcdir, 'subprojects', 'wrap_git.wrap'), 'w', encoding='utf-8') as f:
                f.write(textwrap.dedent('''
                  [wrap-git]
                  url = {}
                  patch_directory = wrap_git_builddef
                  revision = not-master
                '''.format(upstream_uri)))
            out = self.init(srcdir, extra_args='--reconfigure')
            self.assertIn(out_of_date_warning, out)

    def test_extract_objects_custom_target_no_warning(self):
        testdir = os.path.join(self.common_test_dir, '22 object extraction')

        out = self.init(testdir)
        self.assertNotRegex(out, "WARNING:.*can't be converted to File object")

    def test_multi_output_custom_target_no_warning(self):
        testdir = os.path.join(self.common_test_dir, '228 custom_target source')

        out = self.init(testdir)
        self.assertNotRegex(out, 'WARNING:.*Using the first one.')
        self.build()
        self.run_tests()

    @skipUnless(is_linux() and (re.search('^i.86$|^x86$|^x64$|^x86_64$|^amd64$', platform.processor()) is not None),
        'Requires ASM compiler for x86 or x86_64 platform currently only available on Linux CI runners')
    def test_nostdlib(self):
        testdir = os.path.join(self.unit_test_dir, '77 nostdlib')
        machinefile = os.path.join(self.builddir, 'machine.txt')
        with open(machinefile, 'w', encoding='utf-8') as f:
            f.write(textwrap.dedent('''
                [properties]
                c_stdlib = 'mylibc'
                '''))

        # Test native C stdlib
        self.meson_native_files = [machinefile]
        self.init(testdir)
        self.build()

        # Test cross C stdlib
        self.new_builddir()
        self.meson_native_files = []
        self.meson_cross_files = [machinefile]
        self.init(testdir)
        self.build()

    def test_meson_version_compare(self):
        testdir = os.path.join(self.unit_test_dir, '81 meson version compare')
        out = self.init(testdir)
        self.assertNotRegex(out, r'WARNING')

    def test_wrap_redirect(self):
        redirect_wrap = os.path.join(self.builddir, 'redirect.wrap')
        real_wrap = os.path.join(self.builddir, 'foo/subprojects/real.wrap')
        os.makedirs(os.path.dirname(real_wrap))

        # Invalid redirect, filename must have .wrap extension
        with open(redirect_wrap, 'w', encoding='utf-8') as f:
            f.write(textwrap.dedent('''
                [wrap-redirect]
                filename = foo/subprojects/real.wrapper
                '''))
        with self.assertRaisesRegex(WrapException, 'wrap-redirect filename must be a .wrap file'):
            PackageDefinition.from_wrap_file(redirect_wrap)

        # Invalid redirect, filename cannot be in parent directory
        with open(redirect_wrap, 'w', encoding='utf-8') as f:
            f.write(textwrap.dedent('''
                [wrap-redirect]
                filename = ../real.wrap
                '''))
        with self.assertRaisesRegex(WrapException, 'wrap-redirect filename cannot contain ".."'):
            PackageDefinition.from_wrap_file(redirect_wrap)

        # Invalid redirect, filename must be in foo/subprojects/real.wrap
        with open(redirect_wrap, 'w', encoding='utf-8') as f:
            f.write(textwrap.dedent('''
                [wrap-redirect]
                filename = foo/real.wrap
                '''))
        with self.assertRaisesRegex(WrapException, 'wrap-redirect filename must be in the form foo/subprojects/bar.wrap'):
            PackageDefinition.from_wrap_file(redirect_wrap)

        # Correct redirect
        with open(redirect_wrap, 'w', encoding='utf-8') as f:
            f.write(textwrap.dedent('''
                [wrap-redirect]
                filename = foo/subprojects/real.wrap
                '''))
        with open(real_wrap, 'w', encoding='utf-8') as f:
            f.write(textwrap.dedent('''
                [wrap-git]
                url = http://invalid
                '''))
        wrap = PackageDefinition.from_wrap_file(redirect_wrap)
        self.assertEqual(wrap.get('url'), 'http://invalid')

    @skip_if_no_cmake
    def test_nested_cmake_rebuild(self) -> None:
        # This checks a bug where if a non-meson project is used as a third
        # level (or deeper) subproject it doesn't cause a rebuild if the build
        # files for that project are changed
        testdir = os.path.join(self.unit_test_dir, '84 nested subproject regenerate depends')
        cmakefile = Path(testdir) / 'subprojects' / 'sub2' / 'CMakeLists.txt'
        self.init(testdir)
        self.build()
        with cmakefile.open('a', encoding='utf-8'):
            os.utime(str(cmakefile))
        self.assertReconfiguredBuildIsNoop()

    def test_version_file(self):
        srcdir = os.path.join(self.common_test_dir, '2 cpp')
        self.init(srcdir)
        projinfo = self.introspect('--projectinfo')
        self.assertEqual(projinfo['version'], '1.0.0')

    def test_cflags_cppflags(self):
        envs = {'CPPFLAGS': '-DCPPFLAG',
                'CFLAGS': '-DCFLAG',
                'CXXFLAGS': '-DCXXFLAG'}
        srcdir = os.path.join(self.unit_test_dir, '88 multiple envvars')
        self.init(srcdir, override_envvars=envs)
        self.build()

    def test_build_b_options(self) -> None:
        # Currently (0.57) these do nothing, but they've always been allowed
        srcdir = os.path.join(self.common_test_dir, '2 cpp')
        self.init(srcdir, extra_args=['-Dbuild.b_lto=true'])

    def test_install_skip_subprojects(self):
        testdir = os.path.join(self.unit_test_dir, '91 install skip subprojects')
        self.init(testdir)
        self.build()

        main_expected = [
            '',
            'share',
            'include',
            'foo',
            'bin',
            'share/foo',
            'share/foo/foo.dat',
            'include/foo.h',
            'foo/foofile',
            'bin/foo' + exe_suffix,
        ]
        bar_expected = [
            'bar',
            'share/bar',
            'share/bar/bar.dat',
            'include/bar.h',
            'bin/bar' + exe_suffix,
            'bar/barfile'
        ]
        env = get_fake_env(testdir, self.builddir, self.prefix)
        cc = detect_c_compiler(env, MachineChoice.HOST)
        if cc.get_argument_syntax() == 'msvc':
            main_expected.append('bin/foo.pdb')
            bar_expected.append('bin/bar.pdb')
        prefix = destdir_join(self.installdir, self.prefix)
        main_expected = [Path(prefix, p) for p in main_expected]
        bar_expected = [Path(prefix, p) for p in bar_expected]
        all_expected = main_expected + bar_expected

        def check_installed_files(extra_args, expected):
            args = ['install', '--destdir', self.installdir] + extra_args
            self._run(self.meson_command + args, workdir=self.builddir)
            all_files = [p for p in Path(self.installdir).rglob('*')]
            self.assertEqual(sorted(expected), sorted(all_files))
            windows_proof_rmtree(self.installdir)

        check_installed_files([], all_expected)
        check_installed_files(['--skip-subprojects'], main_expected)
        check_installed_files(['--skip-subprojects', 'bar'], main_expected)
        check_installed_files(['--skip-subprojects', 'another'], all_expected)

    def test_adding_subproject_to_configure_project(self) -> None:
        srcdir = os.path.join(self.unit_test_dir, '92 new subproject in configured project')
        self.init(srcdir)
        self.build()
        self.setconf('-Duse-sub=true')
        self.build()

    def test_devenv(self):
        testdir = os.path.join(self.unit_test_dir, '90 devenv')
        self.init(testdir)
        self.build()

        cmd = self.meson_command + ['devenv', '-C', self.builddir]
        script = os.path.join(testdir, 'test-devenv.py')
        app = os.path.join(self.builddir, 'app')
        self._run(cmd + python_command + [script])
        self.assertEqual('This is text.', self._run(cmd + [app]).strip())

        cmd = self.meson_command + ['devenv', '-C', self.builddir, '--dump']
        o = self._run(cmd)
        expected = os.pathsep.join(['/prefix', '$TEST_C', '/suffix'])
        self.assertIn(f'TEST_C="{expected}"', o)
        self.assertIn('export TEST_C', o)

        cmd = self.meson_command + ['devenv', '-C', self.builddir, '--dump', '--dump-format', 'sh']
        o = self._run(cmd)
        expected = os.pathsep.join(['/prefix', '$TEST_C', '/suffix'])
        self.assertIn(f'TEST_C="{expected}"', o)
        self.assertNotIn('export', o)

        cmd = self.meson_command + ['devenv', '-C', self.builddir, '--dump', '--dump-format', 'vscode']
        o = self._run(cmd)
        expected = os.pathsep.join(['/prefix', '/suffix'])
        self.assertIn(f'TEST_C="{expected}"', o)
        self.assertNotIn('export', o)

        fname = os.path.join(self.builddir, 'dump.env')
        cmd = self.meson_command + ['devenv', '-C', self.builddir, '--dump', fname]
        o = self._run(cmd)
        self.assertEqual(o, '')
        o = Path(fname).read_text(encoding='utf-8')
        expected = os.pathsep.join(['/prefix', '$TEST_C', '/suffix'])
        self.assertIn(f'TEST_C="{expected}"', o)
        self.assertIn('export TEST_C', o)

    def test_clang_format_check(self):
        if self.backend is not Backend.ninja:
            raise SkipTest(f'Skipping clang-format tests with {self.backend.name} backend')
        if not shutil.which('clang-format'):
            raise SkipTest('clang-format not found')

        testdir = os.path.join(self.unit_test_dir, '93 clangformat')
        newdir = os.path.join(self.builddir, 'testdir')
        shutil.copytree(testdir, newdir)
        self.new_builddir()
        self.init(newdir)

        # Should reformat 1 file but not return error
        output = self.build('clang-format')
        self.assertEqual(1, output.count('File reformatted:'))

        # Reset source tree then try again with clang-format-check, it should
        # return an error code this time.
        windows_proof_rmtree(newdir)
        shutil.copytree(testdir, newdir)
        with self.assertRaises(subprocess.CalledProcessError):
            output = self.build('clang-format-check')
            self.assertEqual(1, output.count('File reformatted:'))

        # The check format should not touch any files. Thus
        # running format again has some work to do.
        output = self.build('clang-format')
        self.assertEqual(1, output.count('File reformatted:'))
        self.build('clang-format-check')

    def test_custom_target_implicit_include(self):
        testdir = os.path.join(self.unit_test_dir, '94 custominc')
        self.init(testdir)
        self.build()
        compdb = self.get_compdb()
        matches = 0
        for c in compdb:
            if 'prog.c' in c['file']:
                self.assertNotIn('easytogrepfor', c['command'])
                matches += 1
        self.assertEqual(matches, 1)
        matches = 0
        for c in compdb:
            if 'prog2.c' in c['file']:
                self.assertIn('easytogrepfor', c['command'])
                matches += 1
        self.assertEqual(matches, 1)

    # This test no longer really makes sense. Linker flags are set in options
    # when it is set up. Changing the compiler after the fact does not really
    # make sense and is not supported.
    def DISABLED_test_env_flags_to_linker(self) -> None:
        # Compilers that act as drivers should add their compiler flags to the
        # linker, those that do not shouldn't
        with mock.patch.dict(os.environ, {'CFLAGS': '-DCFLAG', 'LDFLAGS': '-flto'}):
            env = get_fake_env()

            # Get the compiler so we know which compiler class to mock.
            cc =  detect_compiler_for(env, 'c', MachineChoice.HOST, True, '')
            cc_type = type(cc)

            # The compiler either invokes the linker or doesn't. Act accordingly.
            with mock.patch.object(cc_type, 'INVOKES_LINKER', True):
                env.coredata.get_external_link_args.cache_clear()
                cc =  detect_compiler_for(env, 'c', MachineChoice.HOST, True, '')
                link_args = env.coredata.get_external_link_args(cc.for_machine, cc.language)
                self.assertEqual(sorted(link_args), sorted(['-DCFLAG', '-flto']))


            ## And one that doesn't
            #with mock.patch.object(cc_type, 'INVOKES_LINKER', False):
            #    env.coredata.get_external_link_args.cache_clear()
            #    cc =  detect_compiler_for(env, 'c', MachineChoice.HOST, True, '')
            #    link_args = env.coredata.get_external_link_args(cc.for_machine, cc.language)
            #    self.assertEqual(sorted(link_args), sorted(['-flto']))

    def test_install_tag(self) -> None:
        testdir = os.path.join(self.unit_test_dir, '98 install all targets')
        self.init(testdir)
        self.build()

        env = get_fake_env(testdir, self.builddir, self.prefix)
        cc = detect_c_compiler(env, MachineChoice.HOST)

        def shared_lib_name(name):
            if cc.get_id() in {'msvc', 'clang-cl'}:
                return f'bin/{name}.dll'
            elif is_windows():
                return f'bin/lib{name}.dll'
            elif is_cygwin():
                return f'bin/cyg{name}.dll'
            elif is_osx():
                return f'lib/lib{name}.dylib'
            return f'lib/lib{name}.so'

        def exe_name(name):
            if is_windows() or is_cygwin():
                return f'{name}.exe'
            return name

        installpath = Path(self.installdir)

        expected_common = {
            installpath,
            Path(installpath, 'usr'),
        }

        expected_devel = expected_common | {
            Path(installpath, 'usr/include'),
            Path(installpath, 'usr/include/bar-devel.h'),
            Path(installpath, 'usr/include/bar2-devel.h'),
            Path(installpath, 'usr/include/foo1-devel.h'),
            Path(installpath, 'usr/include/foo2-devel.h'),
            Path(installpath, 'usr/include/foo3-devel.h'),
            Path(installpath, 'usr/include/out-devel.h'),
            Path(installpath, 'usr/lib'),
            Path(installpath, 'usr/lib/libstatic.a'),
            Path(installpath, 'usr/lib/libboth.a'),
            Path(installpath, 'usr/lib/libboth2.a'),
            Path(installpath, 'usr/include/ct-header1.h'),
            Path(installpath, 'usr/include/ct-header3.h'),
            Path(installpath, 'usr/include/subdir-devel'),
            Path(installpath, 'usr/include/custom_files'),
            Path(installpath, 'usr/include/custom_files/data.txt'),
        }

        if cc.get_id() in {'msvc', 'clang-cl'}:
            expected_devel |= {
                Path(installpath, 'usr/bin'),
                Path(installpath, 'usr/bin/app.pdb'),
                Path(installpath, 'usr/bin/app2.pdb'),
                Path(installpath, 'usr/bin/both.pdb'),
                Path(installpath, 'usr/bin/both2.pdb'),
                Path(installpath, 'usr/bin/bothcustom.pdb'),
                Path(installpath, 'usr/bin/shared.pdb'),
                Path(installpath, 'usr/bin/versioned_shared-1.pdb'),
                Path(installpath, 'usr/lib/both.lib'),
                Path(installpath, 'usr/lib/both2.lib'),
                Path(installpath, 'usr/lib/bothcustom.lib'),
                Path(installpath, 'usr/lib/shared.lib'),
                Path(installpath, 'usr/lib/versioned_shared.lib'),
                Path(installpath, 'usr/otherbin'),
                Path(installpath, 'usr/otherbin/app-otherdir.pdb'),
            }
        elif is_windows() or is_cygwin():
            expected_devel |= {
                Path(installpath, 'usr/lib/libboth.dll.a'),
                Path(installpath, 'usr/lib/libboth2.dll.a'),
                Path(installpath, 'usr/lib/libshared.dll.a'),
                Path(installpath, 'usr/lib/libbothcustom.dll.a'),
                Path(installpath, 'usr/lib/libversioned_shared.dll.a'),
            }
        else:
            expected_devel |= {
                Path(installpath, 'usr/' + shared_lib_name('versioned_shared')),
            }

        expected_runtime = expected_common | {
            Path(installpath, 'usr/bin'),
            Path(installpath, 'usr/bin/' + exe_name('app')),
            Path(installpath, 'usr/otherbin'),
            Path(installpath, 'usr/otherbin/' + exe_name('app-otherdir')),
            Path(installpath, 'usr/bin/' + exe_name('app2')),
            Path(installpath, 'usr/' + shared_lib_name('shared')),
            Path(installpath, 'usr/' + shared_lib_name('both')),
            Path(installpath, 'usr/' + shared_lib_name('both2')),
        }

        if is_windows() or is_cygwin():
            expected_runtime |= {
                Path(installpath, 'usr/' + shared_lib_name('versioned_shared-1')),
            }
        elif is_osx():
            expected_runtime |= {
                Path(installpath, 'usr/' + shared_lib_name('versioned_shared.1')),
            }
        else:
            expected_runtime |= {
                Path(installpath, 'usr/' + shared_lib_name('versioned_shared') + '.1'),
                Path(installpath, 'usr/' + shared_lib_name('versioned_shared') + '.1.2.3'),
            }

        expected_custom = expected_common | {
            Path(installpath, 'usr/share'),
            Path(installpath, 'usr/share/bar-custom.txt'),
            Path(installpath, 'usr/share/foo-custom.h'),
            Path(installpath, 'usr/share/out1-custom.txt'),
            Path(installpath, 'usr/share/out2-custom.txt'),
            Path(installpath, 'usr/share/out3-custom.txt'),
            Path(installpath, 'usr/share/custom_files'),
            Path(installpath, 'usr/share/custom_files/data.txt'),
            Path(installpath, 'usr/share/excludes'),
            Path(installpath, 'usr/share/excludes/installed.txt'),
            Path(installpath, 'usr/lib'),
            Path(installpath, 'usr/lib/libbothcustom.a'),
            Path(installpath, 'usr/' + shared_lib_name('bothcustom')),
        }

        if is_windows() or is_cygwin():
            expected_custom |= {Path(installpath, 'usr/bin')}
        else:
            expected_runtime |= {Path(installpath, 'usr/lib')}

        expected_runtime_custom = expected_runtime | expected_custom

        expected_all = expected_devel | expected_runtime | expected_custom | {
            Path(installpath, 'usr/share/foo-notag.h'),
            Path(installpath, 'usr/share/bar-notag.txt'),
            Path(installpath, 'usr/share/out1-notag.txt'),
            Path(installpath, 'usr/share/out2-notag.txt'),
            Path(installpath, 'usr/share/out3-notag.txt'),
            Path(installpath, 'usr/share/foo2.h'),
            Path(installpath, 'usr/share/out1.txt'),
            Path(installpath, 'usr/share/out2.txt'),
            Path(installpath, 'usr/share/subproject'),
            Path(installpath, 'usr/share/subproject/aaa.txt'),
            Path(installpath, 'usr/share/subproject/bbb.txt'),
        }

        def do_install(tags, expected_files, expected_scripts):
            cmd = self.meson_command + ['install', '--dry-run', '--destdir', self.installdir]
            cmd += ['--tags', tags] if tags else []
            stdout = self._run(cmd, workdir=self.builddir)
            installed = self.read_install_logs()
            self.assertEqual(sorted(expected_files), sorted(installed))
            self.assertEqual(expected_scripts, stdout.count('Running custom install script'))

        do_install('devel', expected_devel, 0)
        do_install('runtime', expected_runtime, 0)
        do_install('custom', expected_custom, 1)
        do_install('runtime,custom', expected_runtime_custom, 1)
        do_install(None, expected_all, 2)


    def test_install_script_dry_run(self):
        testdir = os.path.join(self.common_test_dir, '53 install script')
        self.init(testdir)
        self.build()

        cmd = self.meson_command + ['install', '--dry-run', '--destdir', self.installdir]
        outputs = self._run(cmd, workdir=self.builddir)

        installpath = Path(self.installdir)
        self.assertFalse((installpath / 'usr/diiba/daaba/file.dat').exists())
        self.assertIn("DRYRUN: Writing file file.dat", outputs)


    def test_introspect_install_plan(self):
        testdir = os.path.join(self.unit_test_dir, '98 install all targets')
        introfile = os.path.join(self.builddir, 'meson-info', 'intro-install_plan.json')
        self.init(testdir)
        self.assertPathExists(introfile)
        with open(introfile, encoding='utf-8') as fp:
            res = json.load(fp)

        env = get_fake_env(testdir, self.builddir, self.prefix)

        def output_name(name, type_):
            target = type_(name=name, subdir=None, subproject=None,
                           for_machine=MachineChoice.HOST, sources=[],
                           structured_sources=None,
                           objects=[], environment=env, compilers=env.coredata.compilers[MachineChoice.HOST],
                           kwargs={})
            target.process_compilers_late()
            return target.filename

        shared_lib_name = lambda name: output_name(name, SharedLibrary)
        static_lib_name = lambda name: output_name(name, StaticLibrary)
        exe_name = lambda name: output_name(name, Executable)

        expected = {
            'targets': {
                f'{self.builddir}/out1-notag.txt': {
                    'destination': '{datadir}/out1-notag.txt',
                    'install_rpath': None,
                    'tag': None,
                    'subproject': None,
                },
                f'{self.builddir}/out2-notag.txt': {
                    'destination': '{datadir}/out2-notag.txt',
                    'install_rpath': None,
                    'tag': None,
                    'subproject': None,
                },
                f'{self.builddir}/libstatic.a': {
                    'destination': '{libdir_static}/libstatic.a',
                    'install_rpath': None,
                    'tag': 'devel',
                    'subproject': None,
                },
                f'{self.builddir}/' + exe_name('app'): {
                    'destination': '{bindir}/' + exe_name('app'),
                    'install_rpath': None,
                    'tag': 'runtime',
                    'subproject': None,
                },
                f'{self.builddir}/' + exe_name('app-otherdir'): {
                    'destination': '{prefix}/otherbin/' + exe_name('app-otherdir'),
                    'install_rpath': None,
                    'tag': 'runtime',
                    'subproject': None,
                },
                f'{self.builddir}/subdir/' + exe_name('app2'): {
                    'destination': '{bindir}/' + exe_name('app2'),
                    'install_rpath': None,
                    'tag': 'runtime',
                    'subproject': None,
                },
                f'{self.builddir}/' + shared_lib_name('shared'): {
                    'destination': '{libdir_shared}/' + shared_lib_name('shared'),
                    'install_rpath': None,
                    'tag': 'runtime',
                    'subproject': None,
                },
                f'{self.builddir}/' + shared_lib_name('both'): {
                    'destination': '{libdir_shared}/' + shared_lib_name('both'),
                    'install_rpath': None,
                    'tag': 'runtime',
                    'subproject': None,
                },
                f'{self.builddir}/' + static_lib_name('both'): {
                    'destination': '{libdir_static}/' + static_lib_name('both'),
                    'install_rpath': None,
                    'tag': 'devel',
                    'subproject': None,
                },
                f'{self.builddir}/' + shared_lib_name('bothcustom'): {
                    'destination': '{libdir_shared}/' + shared_lib_name('bothcustom'),
                    'install_rpath': None,
                    'tag': 'custom',
                    'subproject': None,
                },
                f'{self.builddir}/' + static_lib_name('bothcustom'): {
                    'destination': '{libdir_static}/' + static_lib_name('bothcustom'),
                    'install_rpath': None,
                    'tag': 'custom',
                    'subproject': None,
                },
                f'{self.builddir}/subdir/' + shared_lib_name('both2'): {
                    'destination': '{libdir_shared}/' + shared_lib_name('both2'),
                    'install_rpath': None,
                    'tag': 'runtime',
                    'subproject': None,
                },
                f'{self.builddir}/subdir/' + static_lib_name('both2'): {
                    'destination': '{libdir_static}/' + static_lib_name('both2'),
                    'install_rpath': None,
                    'tag': 'devel',
                    'subproject': None,
                },
                f'{self.builddir}/out1-custom.txt': {
                    'destination': '{datadir}/out1-custom.txt',
                    'install_rpath': None,
                    'tag': 'custom',
                    'subproject': None,
                },
                f'{self.builddir}/out2-custom.txt': {
                    'destination': '{datadir}/out2-custom.txt',
                    'install_rpath': None,
                    'tag': 'custom',
                    'subproject': None,
                },
                f'{self.builddir}/out3-custom.txt': {
                    'destination': '{datadir}/out3-custom.txt',
                    'install_rpath': None,
                    'tag': 'custom',
                    'subproject': None,
                },
                f'{self.builddir}/subdir/out1.txt': {
                    'destination': '{datadir}/out1.txt',
                    'install_rpath': None,
                    'tag': None,
                    'subproject': None,
                },
                f'{self.builddir}/subdir/out2.txt': {
                    'destination': '{datadir}/out2.txt',
                    'install_rpath': None,
                    'tag': None,
                    'subproject': None,
                },
                f'{self.builddir}/out-devel.h': {
                    'destination': '{includedir}/out-devel.h',
                    'install_rpath': None,
                    'tag': 'devel',
                    'subproject': None,
                },
                f'{self.builddir}/out3-notag.txt': {
                    'destination': '{datadir}/out3-notag.txt',
                    'install_rpath': None,
                    'tag': None,
                    'subproject': None,
                },
            },
            'configure': {
                f'{self.builddir}/foo-notag.h': {
                    'destination': '{datadir}/foo-notag.h',
                    'tag': None,
                    'subproject': None,
                },
                f'{self.builddir}/foo2-devel.h': {
                    'destination': '{includedir}/foo2-devel.h',
                    'tag': 'devel',
                    'subproject': None,
                },
                f'{self.builddir}/foo-custom.h': {
                    'destination': '{datadir}/foo-custom.h',
                    'tag': 'custom',
                    'subproject': None,
                },
                f'{self.builddir}/subdir/foo2.h': {
                    'destination': '{datadir}/foo2.h',
                    'tag': None,
                    'subproject': None,
                },
            },
            'data': {
                f'{testdir}/bar-notag.txt': {
                    'destination': '{datadir}/bar-notag.txt',
                    'tag': None,
                    'subproject': None,
                },
                f'{testdir}/bar-devel.h': {
                    'destination': '{includedir}/bar-devel.h',
                    'tag': 'devel',
                    'subproject': None,
                },
                f'{testdir}/bar-custom.txt': {
                    'destination': '{datadir}/bar-custom.txt',
                    'tag': 'custom',
                    'subproject': None,
                },
                f'{testdir}/subdir/bar2-devel.h': {
                    'destination': '{includedir}/bar2-devel.h',
                    'tag': 'devel',
                    'subproject': None,
                },
                f'{testdir}/subprojects/subproject/aaa.txt': {
                    'destination': '{datadir}/subproject/aaa.txt',
                    'tag': None,
                    'subproject': 'subproject',
                },
                f'{testdir}/subprojects/subproject/bbb.txt': {
                    'destination': '{datadir}/subproject/bbb.txt',
                    'tag': 'data',
                    'subproject': 'subproject',
                },
            },
            'headers': {
                f'{testdir}/foo1-devel.h': {
                    'destination': '{includedir}/foo1-devel.h',
                    'tag': 'devel',
                    'subproject': None,
                },
                f'{testdir}/subdir/foo3-devel.h': {
                    'destination': '{includedir}/foo3-devel.h',
                    'tag': 'devel',
                    'subproject': None,
                },
            },
            'install_subdirs': {
                f'{testdir}/custom_files': {
                    'destination': '{datadir}/custom_files',
                    'tag': 'custom',
                    'subproject': None,
                    'exclude_dirs': [],
                    'exclude_files': [],
                },
                f'{testdir}/excludes': {
                    'destination': '{datadir}/excludes',
                    'tag': 'custom',
                    'subproject': None,
                    'exclude_dirs': ['excluded'],
                    'exclude_files': ['excluded.txt'],
                }
            }
        }

        fix_path = lambda path: os.path.sep.join(path.split('/'))
        expected_fixed = {
            data_type: {
                fix_path(source): {
                    key: fix_path(value) if key == 'destination' else value
                    for key, value in attributes.items()
                }
                for source, attributes in files.items()
            }
            for data_type, files in expected.items()
        }

        for data_type, files in expected_fixed.items():
            for file, details in files.items():
                with self.subTest(key='{}.{}'.format(data_type, file)):
                    self.assertEqual(res[data_type][file], details)

    @skip_if_not_language('rust')
    @unittest.skipIf(not shutil.which('rustdoc'), 'Test requires rustdoc')
    def test_rustdoc(self) -> None:
        if self.backend is not Backend.ninja:
            raise unittest.SkipTest('Rust is only supported with ninja currently')
        try:
            with tempfile.TemporaryDirectory() as tmpdir:
                testdir = os.path.join(tmpdir, 'a')
                shutil.copytree(os.path.join(self.rust_test_dir, '9 unit tests'),
                                testdir)
                self.init(testdir)
                self.build('rustdoc')
        except PermissionError:
            # When run under Windows CI, something (virus scanner?)
            # holds on to the git files so cleaning up the dir
            # fails sometimes.
            pass

    @skip_if_not_language('rust')
    @unittest.skipIf(not shutil.which('clippy-driver'), 'Test requires clippy-driver')
    def test_rust_clippy(self) -> None:
        if self.backend is not Backend.ninja:
            raise unittest.SkipTest('Rust is only supported with ninja currently')
        # When clippy is used, we should get an exception since a variable named
        # "foo" is used, but is on our denylist
        testdir = os.path.join(self.rust_test_dir, '1 basic')
        self.init(testdir)
        self.build('clippy')

        self.wipe()
        self.init(testdir, extra_args=['--werror', '-Db_colorout=never'])
        with self.assertRaises(subprocess.CalledProcessError) as cm:
            self.build('clippy')
        self.assertTrue('error: use of a blacklisted/placeholder name `foo`' in cm.exception.stdout or
                        'error: use of a disallowed/placeholder name `foo`' in cm.exception.stdout)

    @skip_if_not_language('rust')
    @unittest.skipIf(not shutil.which('clippy-driver'), 'Test requires clippy-driver')
    def test_rust_clippy_as_rustc(self) -> None:
        if self.backend is not Backend.ninja:
            raise unittest.SkipTest('Rust is only supported with ninja currently')
        # When clippy is used, we should get an exception since a variable named
        # "foo" is used, but is on our denylist
        testdir = os.path.join(self.rust_test_dir, '1 basic')
        self.init(testdir, extra_args=['--werror'], override_envvars={'RUSTC': 'clippy-driver'})
        with self.assertRaises(subprocess.CalledProcessError) as cm:
            self.build()
        self.assertTrue('error: use of a blacklisted/placeholder name `foo`' in cm.exception.stdout or
                        'error: use of a disallowed/placeholder name `foo`' in cm.exception.stdout)

    @skip_if_not_language('rust')
    def test_rust_test_warnings(self) -> None:
        if self.backend is not Backend.ninja:
            raise unittest.SkipTest('Rust is only supported with ninja currently')
        testdir = os.path.join(self.rust_test_dir, '9 unit tests')
        self.init(testdir, extra_args=['--fatal-meson-warnings'])

    @skip_if_not_language('rust')
    def test_rust_rlib_linkage(self) -> None:
        if self.backend is not Backend.ninja:
            raise unittest.SkipTest('Rust is only supported with ninja currently')
        template = textwrap.dedent('''\
                use std::process::exit;

                pub fn fun() {{
                    exit({});
                }}
            ''')

        testdir = os.path.join(self.unit_test_dir, '101 rlib linkage')
        gen_file = os.path.join(testdir, 'lib.rs')
        with open(gen_file, 'w', encoding='utf-8') as f:
            f.write(template.format(0))
        self.addCleanup(windows_proof_rm, gen_file)

        self.init(testdir)
        self.build()
        self.run_tests()

        with open(gen_file, 'w', encoding='utf-8') as f:
            f.write(template.format(39))

        self.build()
        with self.assertRaises(subprocess.CalledProcessError) as cm:
            self.run_tests()
        self.assertEqual(cm.exception.returncode, 1)
        self.assertIn('exit status 39', cm.exception.stdout)

    @skip_if_not_language('rust')
    def test_bindgen_drops_invalid(self) -> None:
        if self.backend is not Backend.ninja:
            raise unittest.SkipTest('Rust is only supported with ninja currently')
        testdir = os.path.join(self.rust_test_dir, '12 bindgen')
        env = get_fake_env(testdir, self.builddir, self.prefix)
        cc = detect_c_compiler(env, MachineChoice.HOST)
        # bindgen understands compiler args that clang understands, but not
        # flags by other compilers
        if cc.get_id() == 'gcc':
            bad_arg = '-fdse'
        elif cc.get_id() == 'msvc':
            bad_arg = '/fastfail'
        else:
            raise unittest.SkipTest('Test only supports GCC and MSVC')
        self.init(testdir, extra_args=[f"-Dc_args=['-DCMD_ARG', '{bad_arg}']"])
        intro = self.introspect(['--targets'])
        for i in intro:
            if i['type'] == 'custom' and i['id'].startswith('rustmod-bindgen'):
                args = i['target_sources'][0]['compiler']
                self.assertIn('-DCMD_ARG', args)
                self.assertIn('-DPROJECT_ARG', args)
                self.assertIn('-DGLOBAL_ARG', args)
                self.assertNotIn(bad_arg, args)
                self.assertNotIn('-mtls-dialect=gnu2', args)
                self.assertNotIn('/fp:fast', args)
                return

    def test_custom_target_name(self):
        testdir = os.path.join(self.unit_test_dir, '99 custom target name')
        self.init(testdir)
        out = self.build()
        if self.backend is Backend.ninja:
            self.assertIn('Generating file.txt with a custom command', out)
            self.assertIn('Generating subdir/file.txt with a custom command', out)

    def test_symlinked_subproject(self):
        testdir = os.path.join(self.unit_test_dir, '107 subproject symlink')
        subproject_dir = os.path.join(testdir, 'subprojects')
        subproject = os.path.join(testdir, 'symlinked_subproject')
        symlinked_subproject = os.path.join(testdir, 'subprojects', 'symlinked_subproject')
        if not os.path.exists(subproject_dir):
            os.mkdir(subproject_dir)
        try:
            os.symlink(subproject, symlinked_subproject)
        except OSError:
            raise SkipTest("Symlinks are not available on this machine")
        self.addCleanup(os.remove, symlinked_subproject)

        self.init(testdir)
        self.build()

    def test_configure_same_noop(self):
        testdir = os.path.join(self.unit_test_dir, '109 configure same noop')
        args = [
            '-Dstring=val',
            '-Dboolean=true',
            '-Dcombo=two',
            '-Dinteger=7',
            '-Darray=[\'three\']',
            '-Dfeature=disabled',
            '--buildtype=plain',
            '--prefix=/abc',
        ]
        self.init(testdir, extra_args=args)

        filename = Path(self.privatedir) / 'coredata.dat'

        olddata = filename.read_bytes()
        oldmtime = os.path.getmtime(filename)

        for opt in ('-Dstring=val', '--buildtype=plain', '-Dfeature=disabled', '-Dprefix=/abc'):
            self.setconf([opt])
            newdata = filename.read_bytes()
            newmtime = os.path.getmtime(filename)
            self.assertEqual(oldmtime, newmtime)
            self.assertEqual(olddata, newdata)
            olddata = newdata
            oldmtime = newmtime

        for opt in ('-Dstring=abc', '--buildtype=release', '-Dfeature=enabled', '-Dprefix=/def'):
            self.setconf([opt])
            newdata = filename.read_bytes()
            newmtime = os.path.getmtime(filename)
            self.assertGreater(newmtime, oldmtime)
            self.assertNotEqual(olddata, newdata)
            olddata = newdata
            oldmtime = newmtime

    def __test_multi_stds(self, test_c: bool = True, test_objc: bool = False) -> None:
        assert test_c or test_objc, 'must test something'
        testdir = os.path.join(self.unit_test_dir, '115 c cpp stds')
        self.init(testdir, extra_args=[f'-Dwith-c={str(test_c).lower()}',
                                       f'-Dwith-objc={str(test_objc).lower()}'])
        # Invalid values should fail whatever compiler we have
        with self.assertRaises(subprocess.CalledProcessError):
            self.setconf('-Dc_std=invalid')
        with self.assertRaises(subprocess.CalledProcessError):
            self.setconf('-Dc_std=c89,invalid')
        with self.assertRaises(subprocess.CalledProcessError):
            self.setconf('-Dc_std=c++11')
        env = get_fake_env()
        if test_c:
            cc = detect_c_compiler(env, MachineChoice.HOST)
        if test_objc:
            objc = detect_compiler_for(env, 'objc', MachineChoice.HOST, True, '')
            assert objc is not None
            if test_c and cc.get_argument_syntax() != objc.get_argument_syntax():
                # The test doesn't work correctly in this case because we can
                # end up with incompatible stds, like gnu89 with cl.exe for C
                # and clang.exe for ObjC
                return
            if not test_c:
                cc = objc

        if cc.get_id() in {'msvc', 'clang-cl'}:
            # default_option should have selected those
            self.assertEqual(self.getconf('c_std'), 'c89')
            self.assertEqual(self.getconf('cpp_std'), 'vc++11')
            # This is deprecated but works for C
            self.setconf('-Dc_std=gnu99')
            self.assertEqual(self.getconf('c_std'), 'c99')
            # C++ however never accepted that fallback
            with self.assertRaises(subprocess.CalledProcessError):
                self.setconf('-Dcpp_std=gnu++11')
            # The first supported std should be selected
            self.setconf('-Dcpp_std=gnu++11,vc++11,c++11')
            self.assertEqual(self.getconf('cpp_std'), 'vc++11')
        elif cc.get_id() in {'gcc', 'clang'}:
            # default_option should have selected those
            self.assertEqual(self.getconf('c_std'), 'gnu89')
            self.assertEqual(self.getconf('cpp_std'), 'gnu++98')
            # The first supported std should be selected
            self.setconf('-Dcpp_std=c++11,gnu++11,vc++11')
            self.assertEqual(self.getconf('cpp_std'), 'c++11')

    def test_c_cpp_stds(self) -> None:
        self.__test_multi_stds()

    @skip_if_not_language('objc')
    @skip_if_not_language('objcpp')
    def test_objc_objcpp_stds(self) -> None:
        self.__test_multi_stds(test_c=False, test_objc=True)

    @skip_if_not_language('objc')
    @skip_if_not_language('objcpp')
    def test_c_cpp_objc_objcpp_stds(self) -> None:
        self.__test_multi_stds(test_objc=True)

    def test_slice(self):
        testdir = os.path.join(self.unit_test_dir, '126 test slice')
        self.init(testdir)
        self.build()

        for arg, expectation in {'1/1': [1, 2, 3, 4, 5, 6, 7, 8, 9, 10],
                                 '1/2': [1, 3, 5, 7, 9],
                                 '2/2': [2, 4, 6, 8, 10],
                                 '1/10': [1],
                                 '2/10': [2],
                                 '10/10': [10],
                                 }.items():
            output = self._run(self.mtest_command + ['--slice=' + arg])
            tests = sorted([ int(x[5:]) for x in re.findall(r'test-[0-9]*', output) ])
            self.assertEqual(tests, expectation)

        for arg, expectation in {'': 'error: argument --slice: value does not conform to format \'SLICE/NUM_SLICES\'',
                                 '0': 'error: argument --slice: value does not conform to format \'SLICE/NUM_SLICES\'',
                                 '0/1': 'error: argument --slice: SLICE is not a positive integer',
                                 'a/1': 'error: argument --slice: SLICE is not an integer',
                                 '1/0': 'error: argument --slice: NUM_SLICES is not a positive integer',
                                 '1/a': 'error: argument --slice: NUM_SLICES is not an integer',
                                 '2/1': 'error: argument --slice: SLICE exceeds NUM_SLICES',
                                 '1/11': 'ERROR: number of slices (11) exceeds number of tests (10)',
                                 }.items():
            with self.assertRaises(subprocess.CalledProcessError) as cm:
                self._run(self.mtest_command + ['--slice=' + arg])
            self.assertIn(expectation, cm.exception.output)

    def test_rsp_support(self):
        env = get_fake_env()
        cc = detect_c_compiler(env, MachineChoice.HOST)
        has_rsp = cc.linker.id in {
            'ld.bfd', 'ld.gold', 'ld.lld', 'ld.mold', 'ld.qcld', 'ld.wasm',
            'link', 'lld-link', 'mwldarm', 'mwldeppc', 'optlink', 'xilink',
        }
        self.assertEqual(cc.linker.get_accepts_rsp(), has_rsp)

    def test_nonexisting_bargs(self):
        testdir = os.path.join(self.unit_test_dir, '116 empty project')
        args = ['-Db_ndebug=if_release']
        self.init(testdir, extra_args=args)

    def test_wipe_with_args(self):
        testdir = os.path.join(self.common_test_dir, '1 trivial')
        self.init(testdir, extra_args=['-Dc_args=-DSOMETHING'])
        self.init(testdir, extra_args=['--wipe'])

    def test_interactive_tap(self):
        testdir = os.path.join(self.unit_test_dir, '124 interactive tap')
        self.init(testdir, extra_args=['--wrap-mode=forcefallback'])
        output = self._run(self.mtest_command + ['--interactive'])
        self.assertRegex(output, r'Ok:\s*0')
        self.assertRegex(output, r'Fail:\s*0')
        self.assertRegex(output, r'Ignored:\s*1')

    @skip_if_not_language('fortran')
    def test_fortran_cross_target_module_dep(self) -> None:
        if self.backend is not Backend.ninja:
            raise SkipTest('Test is only relavent on the ninja backend')
        testdir = os.path.join(self.fortran_test_dir, '8 module names')
        self.init(testdir, extra_args=['-Dunittest=true'])

        # Find the correct output to compile, regardless of what compiler is being used
        comp = self.get_compdb()
        entry = first(comp, lambda e: e['file'].endswith('lib.f90'))
        assert entry is not None, 'for mypy'
        output = entry['output']

        self.build(output, extra_args=['-j1'])

    @skip_if_not_language('fortran')
    def test_fortran_new_module_in_dep(self) -> None:
        if self.backend is not Backend.ninja:
            raise SkipTest('Test is only relavent on the ninja backend')
        testdir = self.copy_srcdir(os.path.join(self.fortran_test_dir, '8 module names'))
        self.init(testdir, extra_args=['-Dunittest=true'])
        self.build()

        with open(os.path.join(testdir, 'mod1.f90'), 'a', encoding='utf-8') as f:
            f.write(textwrap.dedent("""\
                module MyMod3
                implicit none

                integer, parameter :: myModVal3 =1

                end module MyMod3
                """))

        with open(os.path.join(testdir, 'test.f90'), 'w', encoding='utf-8') as f:
            f.write(textwrap.dedent("""\
                program main
                use MyMod2
                use MyMod3
                implicit none

                call showvalues()
                print*, "MyModValu3 = ", myModVal3

                end program
                """))

        # Find the correct output to compile, regardless of what compiler is being used
        comp = self.get_compdb()
        entry = first(comp, lambda e: e['file'].endswith('lib.f90'))
        assert entry is not None, 'for mypy'
        output = entry['output']

        self.build(output, extra_args=['-j1'])<|MERGE_RESOLUTION|>--- conflicted
+++ resolved
@@ -1361,9 +1361,6 @@
         self.utime(os.path.join(testdir, 'srcgen.py'))
         self.assertRebuiltTarget('basic')
 
-<<<<<<< HEAD
-    @skipIf(is_ci() and is_cygwin(), 'A GCC update on 2024-07-21 has broken LTO and is being investigated')
-=======
     def test_long_opt_vs_D(self):
         '''
         Test that conflicts between -D for builtin options and the corresponding
@@ -1394,7 +1391,6 @@
 
             self.wipe()
 
->>>>>>> 17fafda1
     def test_static_library_lto(self):
         '''
         Test that static libraries can be built with LTO and linked to
