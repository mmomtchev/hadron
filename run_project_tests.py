--- conflicted
+++ resolved
@@ -78,13 +78,8 @@
 ALL_TESTS = ['cmake', 'common', 'native', 'warning-meson', 'failing-meson', 'failing-build', 'failing-test',
              'keyval', 'platform-osx', 'platform-windows', 'platform-linux', 'platform-android',
              'java', 'C#', 'vala', 'cython', 'rust', 'd', 'objective c', 'objective c++',
-<<<<<<< HEAD
              'fortran', 'swift', 'cuda', 'python3', 'python', 'node-api', 'fpga', 'frameworks', 'nasm', 'wasm',
-             'wayland', 'format',
-=======
-             'fortran', 'swift', 'cuda', 'python3', 'python', 'fpga', 'frameworks', 'nasm', 'wasm', 'wayland',
-             'format', 'snippets',
->>>>>>> d00f840c
+             'wayland', 'format', 'snippets',
              ]
 
 
