Authors of Meson build system

Meson was originally designed and created by Jussi Pakkanen.


The following people have submitted patches for the project

Peter Koval
Masashi Fujita
Juhani Simola
Robin McCorkell
Axel Waggershauser
Igor Gnatenko
Hemmo Nieminen
mfrischknecht
Matthew Bekkema
Afief Halumi
Thibault Saunier
Mathieu Duponchelle
Jouni Roivas
Rafaël Kooi
Marko Raatikainen
German Diago Gomez
Kyle Manna
Haakon Sporsheim
Wink Saville
Yoav Alon
Martin Ejdestig
Rémi Nicole
Damián Nohales
Nirbheek Chauhan
Nicolas Schneider
Luke Adams
Rogiel Sulzbach
Tim-Philipp Müller
Emmanuele Bassi
Martin Hostettler
Sam Thursfield
Noam Meltzer
Vincent Szolnoky
Zhe Wang
Wim Taymans
Matthias Klumpp
Elliott Sales de Andrade
Patrick Griffis
Iain Lane
Daniel Brendle
Franz Zapata
Emanuele Aina
Guillaume Poirier-Morency
Scott D Phillips
Gautier Pelloux-Prayer
Alexandre Foley
Jouni Kosonen
Aurelien Jarno
Mark Schulte
Paulo Antonio Alvarez
Olexa Bilaniuk
Daniel Stone
Marc-Antoine Perennou
Matthieu Gautier
Kseniia Vasilchuk
Philipp Geier
Mike Sinkovsky
Dima Krasner
<<<<<<< HEAD
Fabio Porcedda
=======
Rodrigo Lourenço
>>>>>>> 73e36c5b
<|MERGE_RESOLUTION|>--- conflicted
+++ resolved
@@ -63,8 +63,5 @@
 Philipp Geier
 Mike Sinkovsky
 Dima Krasner
-<<<<<<< HEAD
 Fabio Porcedda
-=======
-Rodrigo Lourenço
->>>>>>> 73e36c5b
+Rodrigo Lourenço