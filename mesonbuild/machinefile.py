# SPDX-License-Identifier: Apache-2.0
# Copyright 2013-2024 Contributors to the The Meson project
# Copyright © 2024 Intel Corporation

from __future__ import annotations
import typing as T
import configparser
import os

from . import mparser

from .mesonlib import MesonException

if T.TYPE_CHECKING:
    from typing_extensions import TypeAlias

    from .coredata import StrOrBytesPath

    SectionT: TypeAlias = T.Union[str, int, bool, T.List[str], T.List['SectionT']]


class CmdLineFileParser(configparser.ConfigParser):
    def __init__(self) -> None:
        # We don't want ':' as key delimiter, otherwise it would break when
        # storing subproject options like "subproject:option=value"
        super().__init__(delimiters=['='], interpolation=None)

    def read(self, filenames: T.Union['StrOrBytesPath', T.Iterable['StrOrBytesPath']], encoding: T.Optional[str] = 'utf-8') -> T.List[str]:
        return super().read(filenames, encoding)

    def optionxform(self, optionstr: str) -> str:
        # Don't call str.lower() on keys
        return optionstr


class MachineFileParser():
    def __init__(self, filenames: T.List[str], sourcedir: str, builddir: str) -> None:
        self.parser = CmdLineFileParser()
        self.constants: T.Dict[str, SectionT] = {'True': True, 'False': False}
        self.sections: T.Dict[str, T.Dict[str, SectionT]] = {}

        for fname in filenames:
            try:
                with open(fname, encoding='utf-8') as f:
                    content = f.read()
            except UnicodeDecodeError as e:
                raise MesonException(f'Malformed machine file {fname!r} failed to parse as unicode: {e}')

            content = content.replace('@GLOBAL_SOURCE_ROOT@', sourcedir)
            content = content.replace('@GLOBAL_BUILD_ROOT@', builddir)
            content = content.replace('@DIRNAME@', os.path.dirname(fname))
            try:
                self.parser.read_string(content, fname)
            except configparser.Error as e:
                raise MesonException(f'Malformed machine file: {e}')

        # Parse [constants] first so they can be used in other sections
        if self.parser.has_section('constants'):
            self.constants.update(self._parse_section('constants'))

        for s in self.parser.sections():
            if s == 'constants':
                continue
            self.sections[s] = self._parse_section(s)

    def _parse_section(self, s: str) -> T.Dict[str, SectionT]:
        self.scope = self.constants.copy()
        section: T.Dict[str, SectionT] = {}
        for entry, value in self.parser.items(s):
            if ' ' in entry or '\t' in entry or "'" in entry or '"' in entry:
                raise MesonException(f'Malformed variable name {entry!r} in machine file.')
            # Windows paths...
            value = value.replace('\\', '\\\\')
            try:
                ast = mparser.Parser(value, 'machinefile').parse()
                if not ast.lines:
                    raise MesonException('value cannot be empty')
                res = self._evaluate_statement(ast.lines[0])
            except MesonException as e:
                raise MesonException(f'Malformed value in machine file variable {entry!r}: {str(e)}.')
            except KeyError as e:
                raise MesonException(f'Undefined constant {e.args[0]!r} in machine file variable {entry!r}.')
            section[entry] = res
            self.scope[entry] = res
        return section

    def _evaluate_statement(self, node: mparser.BaseNode) -> SectionT:
        if isinstance(node, (mparser.StringNode)):
            return node.value
        elif isinstance(node, mparser.BooleanNode):
            return node.value
        elif isinstance(node, mparser.NumberNode):
            return node.value
        elif isinstance(node, mparser.ParenthesizedNode):
            return self._evaluate_statement(node.inner)
        elif isinstance(node, mparser.ArrayNode):
            return [self._evaluate_statement(arg) for arg in node.args.arguments]
        elif isinstance(node, mparser.IdNode):
            return self.scope[node.value]
        elif isinstance(node, mparser.ArithmeticNode):
            l = self._evaluate_statement(node.left)
            r = self._evaluate_statement(node.right)
            if node.operation == 'add':
                if isinstance(l, str) and isinstance(r, str):
                    return l + r
                if isinstance(l, list) and isinstance(r, list):
                    return l + r
            elif node.operation == 'div':
                if isinstance(l, str) and isinstance(r, str):
                    return os.path.join(l, r)
        raise MesonException('Unsupported node type')

<<<<<<< HEAD
def parse_machine_files(filenames: T.List[str], sourcedir: str, builddir: str):
    parser = MachineFileParser(filenames, sourcedir, builddir)
=======
def parse_machine_files(filenames: T.List[str], sourcedir: str) -> T.Dict[str, T.Dict[str, SectionT]]:
    parser = MachineFileParser(filenames, sourcedir)
>>>>>>> 897b6fcd
    return parser.sections


class MachineFileStore:
<<<<<<< HEAD
    def __init__(self, native_files, cross_files, source_dir, build_dir):
        self.native = MachineFileParser(native_files if native_files is not None else [], source_dir, build_dir).sections
        self.cross = MachineFileParser(cross_files if cross_files is not None else [], source_dir, build_dir).sections
=======
    def __init__(self, native_files: T.Optional[T.List[str]], cross_files: T.Optional[T.List[str]], source_dir: str):
        self.native = parse_machine_files(native_files if native_files is not None else [], source_dir)
        self.cross = parse_machine_files(cross_files if cross_files is not None else [], source_dir)
>>>>>>> 897b6fcd
<|MERGE_RESOLUTION|>--- conflicted
+++ resolved
@@ -110,23 +110,12 @@
                     return os.path.join(l, r)
         raise MesonException('Unsupported node type')
 
-<<<<<<< HEAD
-def parse_machine_files(filenames: T.List[str], sourcedir: str, builddir: str):
+def parse_machine_files(filenames: T.List[str], sourcedir: str, builddir: str) -> T.Dict[str, T.Dict[str, SectionT]]:
     parser = MachineFileParser(filenames, sourcedir, builddir)
-=======
-def parse_machine_files(filenames: T.List[str], sourcedir: str) -> T.Dict[str, T.Dict[str, SectionT]]:
-    parser = MachineFileParser(filenames, sourcedir)
->>>>>>> 897b6fcd
     return parser.sections
 
 
 class MachineFileStore:
-<<<<<<< HEAD
-    def __init__(self, native_files, cross_files, source_dir, build_dir):
-        self.native = MachineFileParser(native_files if native_files is not None else [], source_dir, build_dir).sections
-        self.cross = MachineFileParser(cross_files if cross_files is not None else [], source_dir, build_dir).sections
-=======
-    def __init__(self, native_files: T.Optional[T.List[str]], cross_files: T.Optional[T.List[str]], source_dir: str):
-        self.native = parse_machine_files(native_files if native_files is not None else [], source_dir)
-        self.cross = parse_machine_files(cross_files if cross_files is not None else [], source_dir)
->>>>>>> 897b6fcd
+    def __init__(self, native_files: T.Optional[T.List[str]], cross_files: T.Optional[T.List[str]], source_dir: str, build_dir):
+        self.native = parse_machine_files(native_files if native_files is not None else [], source_dir, build_dir)
+        self.cross = parse_machine_files(cross_files if cross_files is not None else [], source_dir, build_dir)