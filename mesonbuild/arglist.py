--- conflicted
+++ resolved
@@ -310,16 +310,12 @@
                 # Argument already exists and adding a new instance is useless
                 if arg in self._container or arg in self.pre or arg in self.post:
                     continue
-<<<<<<< HEAD
+            elif dedup is Dedup.OVERRIDDEN:
+                self.needs_override_check = True
             if self._should_prepend_next(arg):
                 tmp_pre.appendleft(arg)
                 prepend_this = True
             elif self._should_prepend(arg) or prepend_this:
-=======
-            elif dedup is Dedup.OVERRIDDEN:
-                self.needs_override_check = True
-            if self._should_prepend(arg):
->>>>>>> 84b7870c
                 tmp_pre.appendleft(arg)
                 prepend_this = False
             else:
