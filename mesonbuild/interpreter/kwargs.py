# SPDX-License-Identifier: Apache-2.0
# Copyright © 2021-2025 Intel Corporation
# Copyright © 2021-2025 Intel Corporation
from __future__ import annotations

"""Keyword Argument type annotations."""

import typing as T

from typing_extensions import TypedDict, Literal, Protocol, NotRequired

from .. import build
from .. import options
from ..compilers import Compiler
from ..dependencies.base import Dependency, DependencyMethods, IncludeType
from ..mesonlib import EnvironmentVariables, MachineChoice, File, FileMode, FileOrString
from ..options import OptionKey
from ..modules.cmake import CMakeSubprojectOptions
from ..programs import ExternalProgram
from .type_checking import PkgConfigDefineType, SourcesVarargsType

TestArgs = T.Union[str, File, build.Target, ExternalProgram]
RustAbi = Literal['rust', 'c']

class FuncAddProjectArgs(TypedDict):

    """Keyword Arguments for the add_*_arguments family of arguments.

    including `add_global_arguments`, `add_project_arguments`, and their
    link variants

    Because of the use of a convertor function, we get the native keyword as
    a MachineChoice instance already.
    """

    native: MachineChoice
    language: T.List[str]


class BaseTest(TypedDict):

    """Shared base for the Rust module."""

    should_fail: bool
    timeout: int
    workdir: T.Optional[str]
    depends: T.List[T.Union[build.CustomTarget, build.BuildTarget]]
    priority: int
    env: EnvironmentVariables
    suite: T.List[str]


class FuncBenchmark(BaseTest):

    """Keyword Arguments shared between `test` and `benchmark`."""

    args: T.List[TestArgs]
    protocol: Literal['exitcode', 'tap', 'gtest', 'rust']


class FuncTest(FuncBenchmark):

    """Keyword Arguments for `test`

    `test` only adds the `is_parallel` argument over benchmark, so inheritance
    is helpful here.
    """

    is_parallel: bool


class ExtractRequired(TypedDict):

    """Keyword Arguments consumed by the `extract_required_kwargs` function.

    Any function that uses the `required` keyword argument which accepts either
    a boolean or a feature option should inherit its arguments from this class.
    """

    required: T.Union[bool, options.UserFeatureOption]


class ExtractSearchDirs(TypedDict):

    """Keyword arguments consumed by the `extract_search_dirs` function.

    See the not in `ExtractRequired`
    """

    dirs: T.List[str]


class FuncGenerator(TypedDict):

    """Keyword rguments for the generator function."""

    arguments: T.List[str]
    output: T.List[str]
    depfile: T.Optional[str]
    capture:  bool
    depends: T.List[T.Union[build.BuildTarget, build.CustomTarget]]


class GeneratorProcess(TypedDict):

    """Keyword Arguments for generator.process."""

    preserve_path_from: T.Optional[str]
    extra_args: T.List[str]
    env: EnvironmentVariables

class DependencyMethodPartialDependency(TypedDict):

    """ Keyword Arguments for the dep.partial_dependency methods """

    compile_args: bool
    link_args: bool
    links: bool
    includes: bool
    sources: bool

class BuildTargeMethodExtractAllObjects(TypedDict):
    recursive: bool

class FuncInstallSubdir(TypedDict):

    install_dir: str
    strip_directory: bool
    exclude_files: T.List[str]
    exclude_directories: T.List[str]
    install_mode: FileMode
    follow_symlinks: T.Optional[bool]


class FuncInstallData(TypedDict):

    install_dir: str
    sources: T.List[FileOrString]
    rename: T.List[str]
    install_mode: FileMode
    follow_symlinks: T.Optional[bool]


class FuncInstallHeaders(TypedDict):

    install_dir: T.Optional[str]
    install_mode: FileMode
    subdir: T.Optional[str]
    follow_symlinks: T.Optional[bool]


class FuncInstallMan(TypedDict):

    install_dir: T.Optional[str]
    install_mode: FileMode
    locale: T.Optional[str]


class FuncImportModule(ExtractRequired):

    disabler: bool


class FuncIncludeDirectories(TypedDict):

    is_system: bool

class FuncAddLanguages(ExtractRequired):

    native: T.Optional[bool]

class RunTarget(TypedDict):

    command: T.List[T.Union[str, build.BuildTarget, build.CustomTarget, ExternalProgram, File]]
    depends: T.List[T.Union[build.BuildTarget, build.CustomTarget]]
    env: EnvironmentVariables


class CustomTarget(TypedDict):

    build_always: bool
    build_always_stale: T.Optional[bool]
    build_by_default: T.Optional[bool]
    capture: bool
    command: T.List[T.Union[str, build.BuildTargetTypes, ExternalProgram, File]]
    console: bool
    depend_files: T.List[FileOrString]
    depends: T.List[T.Union[build.BuildTarget, build.CustomTarget]]
    depfile: T.Optional[str]
    env: EnvironmentVariables
    feed: bool
    input: T.List[T.Union[str, build.BuildTarget, build.GeneratedTypes,
                          build.ExtractedObjects, ExternalProgram, File]]
    install: bool
    install_dir: T.List[T.Union[str, T.Literal[False]]]
    install_mode: FileMode
    install_tag: T.List[T.Optional[str]]
    output: T.List[str]

class AddTestSetup(TypedDict):

    exe_wrapper: T.List[T.Union[str, ExternalProgram]]
    gdb: bool
    timeout_multiplier: int
    is_default: bool
    exclude_suites: T.List[str]
    env: EnvironmentVariables


class Project(TypedDict):

    version: T.Optional[FileOrString]
    meson_version: T.Optional[str]
    default_options: T.List[str]
    license: T.List[str]
    license_files: T.List[str]
    subproject_dir: str


class _FoundProto(Protocol):

    """Protocol for subdir arguments.

    This allows us to define any object that has a found(self) -> bool method
    """

    def found(self) -> bool: ...


class Subdir(TypedDict):

    if_found: T.List[_FoundProto]


class Summary(TypedDict):

    section: str
    bool_yn: bool
    list_sep: T.Optional[str]


class FindProgram(ExtractRequired, ExtractSearchDirs):

    default_options: T.Dict[OptionKey, options.ElementaryOptionValues]
    native: MachineChoice
    version: T.List[str]


class RunCommand(TypedDict):

    check: bool
    capture: T.Optional[bool]
    env: EnvironmentVariables


class FeatureOptionRequire(TypedDict):

    error_message: T.Optional[str]


class DependencyPkgConfigVar(TypedDict):

    default: T.Optional[str]
    define_variable: PkgConfigDefineType


class DependencyGetVariable(TypedDict):

    cmake: T.Optional[str]
    pkgconfig: T.Optional[str]
    configtool: T.Optional[str]
    internal: T.Optional[str]
    system: T.Optional[str]
    default_value: T.Optional[str]
    pkgconfig_define: PkgConfigDefineType


class ConfigurationDataSet(TypedDict):

    description: T.Optional[str]

class VcsTag(TypedDict):

    command: T.List[T.Union[str, build.GeneratedTypes, ExternalProgram, File]]
    fallback: T.Optional[str]
    input: T.List[T.Union[str, build.BuildTarget, build.GeneratedTypes,
                          build.ExtractedObjects, ExternalProgram, File]]
    output: T.List[str]
    replace_string: str
    install: bool
    install_tag: T.Optional[str]
    install_dir: T.Optional[str]
    install_mode: FileMode


class ConfigureFile(TypedDict):

    output: str
    capture: bool
    format: T.Literal['meson', 'cmake', 'cmake@']
    output_format: T.Literal['c', 'json', 'nasm']
    depfile: T.Optional[str]
    install: T.Optional[bool]
    install_dir: T.Union[str, T.Literal[False]]
    install_mode: FileMode
    install_tag: T.Optional[str]
    encoding: str
    command: T.Optional[T.List[T.Union[build.Executable, ExternalProgram, Compiler, File, str]]]
    input: T.List[FileOrString]
    configuration: T.Optional[T.Union[T.Dict[str, T.Union[str, int, bool]], build.ConfigurationData]]
    macro_name: T.Optional[str]


class Subproject(ExtractRequired):

    default_options: T.Dict[OptionKey, options.ElementaryOptionValues]
    version: T.List[str]


class DoSubproject(ExtractRequired):

    default_options: T.Dict[OptionKey, options.ElementaryOptionValues]
    version: T.List[str]
    cmake_options: T.List[str]
    options: T.Optional[CMakeSubprojectOptions]


class _BaseBuildTarget(TypedDict):

    """Arguments used by all BuildTarget like functions.

    This really exists because Jar is so different than all of the other
    BuildTarget functions.
    """

    build_by_default: bool
    build_rpath: str
    extra_files: T.List[FileOrString]
    gnu_symbol_visibility: str
    install: bool
    install_mode: FileMode
    install_rpath: str
    implicit_include_directories: bool
<<<<<<< HEAD
    include_directories: T.List[T.Union[str, build.IncludeDirs]]
    link_depends: T.List[T.Union[str, File, build.CustomTarget, build.CustomTargetIndex, build.BuildTarget]]
=======
    link_depends: T.List[T.Union[str, File, build.GeneratedTypes]]
>>>>>>> d00f840c
    link_language: T.Optional[str]
    name_prefix: T.Optional[str]
    name_suffix: T.Optional[str]
    native: MachineChoice
    objects: T.List[build.ObjectTypes]
    override_options: T.Dict[OptionKey, options.ElementaryOptionValues]
    depend_files: NotRequired[T.List[File]]
    resources: T.List[str]
    vala_header: T.Optional[str]
    vala_vapi: T.Optional[str]
    vala_gir: T.Optional[str]


class _BuildTarget(_BaseBuildTarget):

    """Arguments shared by non-JAR functions"""

    d_debug: T.List[T.Union[str, int]]
    d_import_dirs: T.List[T.Union[str, build.IncludeDirs]]
    d_module_versions: T.List[T.Union[str, int]]
    d_unittest: bool
    rust_dependency_map: T.Dict[str, str]
    swift_interoperability_mode: Literal['c', 'cpp']
    swift_module_name: str
    sources: SourcesVarargsType
    c_args: T.List[str]
    cpp_args: T.List[str]
    cuda_args: T.List[str]
    fortran_args: T.List[str]
    d_args: T.List[str]
    objc_args: T.List[str]
    objcpp_args: T.List[str]
    rust_args: T.List[str]
    vala_args: T.List[T.Union[str, File]]  # Yes, Vala is really special
    cs_args: T.List[str]
    swift_args: T.List[str]
    cython_args: T.List[str]
    nasm_args: T.List[str]
    masm_args: T.List[str]


class _LibraryMixin(TypedDict):

    rust_abi: T.Optional[RustAbi]


class Executable(_BuildTarget):

    export_dynamic: T.Optional[bool]
    gui_app: T.Optional[bool]
    implib: T.Optional[T.Union[str, bool]]
    pie: T.Optional[bool]
    vs_module_defs: T.Optional[T.Union[str, File, build.CustomTarget, build.CustomTargetIndex]]
    win_subsystem: T.Optional[str]
    android_exe_type: T.Optional[Literal['application', 'executable']]


class _StaticLibMixin(TypedDict):

    prelink: bool
    pic: T.Optional[bool]


class StaticLibrary(_BuildTarget, _StaticLibMixin, _LibraryMixin):
    pass


class _SharedLibMixin(TypedDict):

    darwin_versions: T.Optional[T.Tuple[str, str]]
    soversion: T.Optional[str]
    version: T.Optional[str]
    vs_module_defs: T.Optional[T.Union[str, File, build.CustomTarget, build.CustomTargetIndex]]


class SharedLibrary(_BuildTarget, _SharedLibMixin, _LibraryMixin):
    pass


class SharedModule(_BuildTarget, _LibraryMixin):

    vs_module_defs: T.Optional[T.Union[str, File, build.CustomTarget, build.CustomTargetIndex]]


class Library(_BuildTarget, _SharedLibMixin, _StaticLibMixin, _LibraryMixin):

    """For library, both_library, and as a base for build_target"""

    c_static_args: NotRequired[T.List[str]]
    c_shared_args: NotRequired[T.List[str]]
    cpp_static_args: NotRequired[T.List[str]]
    cpp_shared_args: NotRequired[T.List[str]]
    cuda_static_args: NotRequired[T.List[str]]
    cuda_shared_args: NotRequired[T.List[str]]
    fortran_static_args: NotRequired[T.List[str]]
    fortran_shared_args: NotRequired[T.List[str]]
    d_static_args: NotRequired[T.List[str]]
    d_shared_args: NotRequired[T.List[str]]
    objc_static_args: NotRequired[T.List[str]]
    objc_shared_args: NotRequired[T.List[str]]
    objcpp_static_args: NotRequired[T.List[str]]
    objcpp_shared_args: NotRequired[T.List[str]]
    rust_static_args: NotRequired[T.List[str]]
    rust_shared_args: NotRequired[T.List[str]]
    vala_static_args: NotRequired[T.List[T.Union[str, File]]]  # Yes, Vala is really special
    vala_shared_args: NotRequired[T.List[T.Union[str, File]]]  # Yes, Vala is really special
    cs_static_args: NotRequired[T.List[str]]
    cs_shared_args: NotRequired[T.List[str]]
    swift_static_args: NotRequired[T.List[str]]
    swift_shared_args: NotRequired[T.List[str]]
    cython_static_args: NotRequired[T.List[str]]
    cython_shared_args: NotRequired[T.List[str]]
    nasm_static_args: NotRequired[T.List[str]]
    nasm_shared_args: NotRequired[T.List[str]]
    masm_static_args: NotRequired[T.List[str]]
    masm_shared_args: NotRequired[T.List[str]]


class BuildTarget(Library):

    target_type: Literal['executable', 'shared_library', 'static_library',
                         'shared_module', 'both_libraries', 'library', 'jar']


class Jar(_BaseBuildTarget):

    main_class: str
    java_resources: T.Optional[build.StructuredSources]
    sources: T.Union[str, File, build.GeneratedTypes, build.ExtractedObjects, build.BuildTarget]
    java_args: T.List[str]


class FuncDeclareDependency(TypedDict):

    compile_args: T.List[str]
    d_import_dirs: T.List[T.Union[build.IncludeDirs, str]]
    d_module_versions: T.List[T.Union[str, int]]
    dependencies: T.List[Dependency]
    extra_files: T.List[FileOrString]
    include_directories: T.List[T.Union[build.IncludeDirs, str]]
    link_args: T.List[str]
    link_whole: T.List[T.Union[build.StaticLibrary, build.CustomTarget, build.CustomTargetIndex]]
    link_with: T.List[build.LibTypes]
    objects: T.List[build.ExtractedObjects]
    sources: T.List[T.Union[FileOrString, build.GeneratedTypes]]
    variables: T.Dict[str, str]
    version: T.Optional[str]


class FuncDependency(ExtractRequired):

    allow_fallback: T.Optional[bool]
    cmake_args: T.List[str]
    cmake_module_path: T.List[str]
    cmake_package_version: str
    components: T.List[str]
    default_options: T.Dict[OptionKey, options.ElementaryOptionValues]
    fallback: T.Union[str, T.List[str], None]
    include_type: IncludeType
    language: T.Optional[str]
    main: bool
    method: DependencyMethods
    modules: T.List[str]
    native: MachineChoice
    not_found_message: str
    optional_modules: T.List[str]
    private_headers: bool
    static: T.Optional[bool]
    version: T.List[str]<|MERGE_RESOLUTION|>--- conflicted
+++ resolved
@@ -341,12 +341,8 @@
     install_mode: FileMode
     install_rpath: str
     implicit_include_directories: bool
-<<<<<<< HEAD
     include_directories: T.List[T.Union[str, build.IncludeDirs]]
-    link_depends: T.List[T.Union[str, File, build.CustomTarget, build.CustomTargetIndex, build.BuildTarget]]
-=======
     link_depends: T.List[T.Union[str, File, build.GeneratedTypes]]
->>>>>>> d00f840c
     link_language: T.Optional[str]
     name_prefix: T.Optional[str]
     name_suffix: T.Optional[str]
