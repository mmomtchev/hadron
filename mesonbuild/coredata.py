# SPDX-License-Identifier: Apache-2.0
# Copyright 2013-2025 The Meson development team
# Copyright © 2023-2025 Intel Corporation

from __future__ import annotations

import copy

from . import mlog, options
import pickle, os, uuid
import sys
from functools import lru_cache
from collections import OrderedDict
import textwrap

from .mesonlib import (
    MesonException, MachineChoice, PerMachine,
    PerMachineDefaultable,
    pickle_load
)

from .options import OptionKey

import enum
import typing as T

if T.TYPE_CHECKING:
    from . import dependencies
    from .compilers.compilers import Compiler, CompileResult, RunResult, CompileCheckMode
    from .dependencies.detect import TV_DepID
    from .mesonlib import FileOrString
    from .cmake.traceparser import CMakeCacheEntry
    from .interpreterbase import SubProject
    from .options import ElementaryOptionValues, MutableKeyedOptionDictType
    from .build import BuildTarget
    from .cmdline import SharedCMDOptions

    OptionDictType = T.Dict[str, options.AnyOptionType]
    CompilerCheckCacheKey = T.Tuple[T.Tuple[str, ...], str, FileOrString, T.Tuple[str, ...], CompileCheckMode]
    # code, args
    RunCheckCacheKey = T.Tuple[str, T.Tuple[str, ...]]

# Check major_versions_differ() if changing versioning scheme.
#
# Pip requires that RCs are named like this: '0.1.0.rc1'
# But the corresponding Git tag needs to be '0.1.0rc1'
<<<<<<< HEAD
version = '1.9.1'
=======
version = '1.9.99'
>>>>>>> d00f840c

# The next stable version when we are in dev. This is used to allow projects to
# require meson version >=1.2.0 when using 1.1.99. FeatureNew won't warn when
# using a feature introduced in 1.2.0 when using Meson 1.1.99.
stable_version = version
if stable_version.endswith('.99'):
    stable_version_array = stable_version.split('.')
    stable_version_array[-1] = '0'
    stable_version_array[-2] = str(int(stable_version_array[-2]) + 1)
    stable_version = '.'.join(stable_version_array)


def get_genvs_default_buildtype_list() -> list[str]:
    # just debug, debugoptimized, and release for now
    # but this should probably be configurable through some extra option, alongside --genvslite.
    return options.buildtypelist[1:-2]


class MesonVersionMismatchException(MesonException):
    '''Build directory generated with Meson version is incompatible with current version'''
    def __init__(self, old_version: str, current_version: str, extra_msg: str = '') -> None:
        super().__init__(f'Build directory has been generated with Meson version {old_version}, '
                         f'which is incompatible with the current version {current_version}.'
                         + extra_msg)
        self.old_version = old_version
        self.current_version = current_version


class DependencyCacheType(enum.Enum):

    OTHER = 0
    PKG_CONFIG = 1
    CMAKE = 2

    @classmethod
    def from_type(cls, dep: 'dependencies.Dependency') -> 'DependencyCacheType':
        # As more types gain search overrides they'll need to be added here
        if dep.type_name == 'pkgconfig':
            return cls.PKG_CONFIG
        if dep.type_name == 'cmake':
            return cls.CMAKE
        return cls.OTHER


class DependencySubCache:

    def __init__(self, type_: DependencyCacheType):
        self.types = [type_]
        self.__cache: T.Dict[T.Tuple[str, ...], 'dependencies.Dependency'] = {}

    def __getitem__(self, key: T.Tuple[str, ...]) -> 'dependencies.Dependency':
        return self.__cache[key]

    def __setitem__(self, key: T.Tuple[str, ...], value: 'dependencies.Dependency') -> None:
        self.__cache[key] = value

    def __contains__(self, key: T.Tuple[str, ...]) -> bool:
        return key in self.__cache

    def values(self) -> T.Iterable['dependencies.Dependency']:
        return self.__cache.values()


class DependencyCache:

    """Class that stores a cache of dependencies.

    This class is meant to encapsulate the fact that we need multiple keys to
    successfully lookup by providing a simple get/put interface.
    """

    def __init__(self, builtins: options.OptionStore, for_machine: MachineChoice):
        self.__cache: T.MutableMapping[TV_DepID, DependencySubCache] = OrderedDict()
        self.__builtins = builtins
        self.__pkg_conf_key = options.OptionKey('pkg_config_path', machine=for_machine)
        self.__cmake_key = options.OptionKey('cmake_prefix_path', machine=for_machine)

    def __calculate_subkey(self, type_: DependencyCacheType) -> T.Tuple[str, ...]:
        data: T.Dict[DependencyCacheType, T.List[str]] = {
            DependencyCacheType.PKG_CONFIG: T.cast('T.List[str]', self.__builtins.get_value_for(self.__pkg_conf_key)),
            DependencyCacheType.CMAKE: T.cast('T.List[str]', self.__builtins.get_value_for(self.__cmake_key)),
            DependencyCacheType.OTHER: [],
        }
        assert type_ in data, 'Someone forgot to update subkey calculations for a new type'
        return tuple(data[type_])

    def __iter__(self) -> T.Iterator['TV_DepID']:
        return self.keys()

    def put(self, key: 'TV_DepID', dep: 'dependencies.Dependency') -> None:
        t = DependencyCacheType.from_type(dep)
        if key not in self.__cache:
            self.__cache[key] = DependencySubCache(t)
        subkey = self.__calculate_subkey(t)
        self.__cache[key][subkey] = dep

    def get(self, key: 'TV_DepID') -> T.Optional['dependencies.Dependency']:
        """Get a value from the cache.

        If there is no cache entry then None will be returned.
        """
        try:
            val = self.__cache[key]
        except KeyError:
            return None

        for t in val.types:
            subkey = self.__calculate_subkey(t)
            try:
                return val[subkey]
            except KeyError:
                pass
        return None

    def values(self) -> T.Iterator['dependencies.Dependency']:
        for c in self.__cache.values():
            yield from c.values()

    def keys(self) -> T.Iterator['TV_DepID']:
        return iter(self.__cache.keys())

    def items(self) -> T.Iterator[T.Tuple['TV_DepID', T.List['dependencies.Dependency']]]:
        for k, v in self.__cache.items():
            vs: T.List[dependencies.Dependency] = []
            for t in v.types:
                subkey = self.__calculate_subkey(t)
                if subkey in v:
                    vs.append(v[subkey])
            yield k, vs

    def clear(self) -> None:
        self.__cache.clear()


class CMakeStateCache:
    """Class that stores internal CMake compiler states.

    This cache is used to reduce the startup overhead of CMake by caching
    all internal CMake compiler variables.
    """

    def __init__(self) -> None:
        self.__cache: T.Dict[str, T.Dict[str, T.List[str]]] = {}
        self.cmake_cache: T.Dict[str, 'CMakeCacheEntry'] = {}

    def __iter__(self) -> T.Iterator[T.Tuple[str, T.Dict[str, T.List[str]]]]:
        return iter(self.__cache.items())

    def items(self) -> T.Iterator[T.Tuple[str, T.Dict[str, T.List[str]]]]:
        return iter(self.__cache.items())

    def update(self, language: str, variables: T.Dict[str, T.List[str]]) -> None:
        if language not in self.__cache:
            self.__cache[language] = {}
        self.__cache[language].update(variables)

    @property
    def languages(self) -> T.Set[str]:
        return set(self.__cache.keys())


# Can't bind this near the class method it seems, sadly.
_V = T.TypeVar('_V')

# This class contains all data that must persist over multiple
# invocations of Meson. It is roughly the same thing as
# cmakecache.

class CoreData:

    def __init__(self, cmd_options: SharedCMDOptions, scratch_dir: str, meson_command: T.List[str]):
        self.lang_guids = {
            'default': '8BC9CEB8-8B4A-11D0-8D11-00A0C91BC942',
            'c': '8BC9CEB8-8B4A-11D0-8D11-00A0C91BC942',
            'cpp': '8BC9CEB8-8B4A-11D0-8D11-00A0C91BC942',
            'masm': '8BC9CEB8-8B4A-11D0-8D11-00A0C91BC942',
            'test': '3AC096D0-A1C2-E12C-1390-A8335801FDAB',
            'directory': '2150E333-8FDC-42A3-9474-1A3956D46DE8',
        }
        self.test_guid = str(uuid.uuid4()).upper()
        self.regen_guid = str(uuid.uuid4()).upper()
        self.install_guid = str(uuid.uuid4()).upper()
        self.meson_command = meson_command
        self.target_guids: T.Dict[str, str] = {}
        self.version = version
        self.cross_files = self.__load_config_files(cmd_options, scratch_dir, 'cross')
        self.compilers: PerMachine[T.Dict[str, Compiler]] = PerMachine(OrderedDict(), OrderedDict())
        self.optstore = options.OptionStore(self.is_cross_build())

        # Stores the (name, hash) of the options file, The name will be either
        # "meson_options.txt" or "meson.options".
        # This is used by mconf to reload the option file if it's changed.
        self.options_files: T.Dict[SubProject, T.Optional[T.Tuple[str, str]]] = {}

        # Set of subprojects that have already been initialized once, this is
        # required to be stored and reloaded with the coredata, as we don't
        # want to overwrite options for such subprojects.
        self.initialized_subprojects: T.Set[str] = set()

        # For host == build configurations these caches should be the same.
        self.deps: PerMachine[DependencyCache] = PerMachineDefaultable.default(
            self.is_cross_build(),
            DependencyCache(self.optstore, MachineChoice.BUILD),
            DependencyCache(self.optstore, MachineChoice.HOST))

        self.compiler_check_cache: T.Dict['CompilerCheckCacheKey', 'CompileResult'] = OrderedDict()
        self.run_check_cache: T.Dict['RunCheckCacheKey', 'RunResult'] = OrderedDict()

        # CMake cache
        self.cmake_cache: PerMachine[CMakeStateCache] = PerMachine(CMakeStateCache(), CMakeStateCache())

        # Only to print a warning if it changes between Meson invocations.
        self.config_files = self.__load_config_files(cmd_options, scratch_dir, 'native')
        self.builtin_options_libdir_cross_fixup()
        self.optstore.init_builtins()

    @staticmethod
    def __load_config_files(cmd_options: SharedCMDOptions, scratch_dir: str, ftype: str) -> T.List[str]:
        # Need to try and make the passed filenames absolute because when the
        # files are parsed later we'll have chdir()d.
        if ftype == 'cross':
            filenames = cmd_options.cross_file
        else:
            filenames = cmd_options.native_file

        if not filenames:
            return []

        found_invalid: T.List[str] = []
        missing: T.List[str] = []
        real: T.List[str] = []
        for i, f in enumerate(filenames):
            f = os.path.expanduser(os.path.expandvars(f))
            if os.path.exists(f):
                if os.path.isfile(f):
                    real.append(os.path.abspath(f))
                    continue
                elif os.path.isdir(f):
                    found_invalid.append(os.path.abspath(f))
                else:
                    # in this case we've been passed some kind of pipe, copy
                    # the contents of that file into the meson private (scratch)
                    # directory so that it can be re-read when wiping/reconfiguring
                    fcopy = os.path.join(scratch_dir, f'{uuid.uuid4()}.{ftype}.ini')
                    with open(f, encoding='utf-8') as rf:
                        with open(fcopy, 'w', encoding='utf-8') as wf:
                            wf.write(rf.read())
                    real.append(fcopy)

                    # Also replace the command line argument, as the pipe
                    # probably won't exist on reconfigure
                    filenames[i] = fcopy
                    continue
            if sys.platform != 'win32':
                paths = [
                    os.environ.get('XDG_DATA_HOME', os.path.expanduser('~/.local/share')),
                ] + os.environ.get('XDG_DATA_DIRS', '/usr/local/share:/usr/share').split(':')
                for path in paths:
                    path_to_try = os.path.join(path, 'meson', ftype, f)
                    if os.path.isfile(path_to_try):
                        real.append(path_to_try)
                        break
                else:
                    missing.append(f)
            else:
                missing.append(f)

        if missing:
            if found_invalid:
                mlog.log('Found invalid candidates for', ftype, 'file:', *found_invalid)
            mlog.log('Could not find any valid candidate for', ftype, 'files:', *missing)
            raise MesonException(f'Cannot find specified {ftype} file: {f}')
        return real

    def builtin_options_libdir_cross_fixup(self) -> None:
        # By default set libdir to "lib" when cross compiling since
        # getting the "system default" is always wrong on multiarch
        # platforms as it gets a value like lib/x86_64-linux-gnu.
        if self.cross_files:
            options.BUILTIN_OPTIONS[OptionKey('libdir')].default = 'lib'

    def init_backend_options(self, backend_name: str) -> None:
        if backend_name == 'ninja':
            self.optstore.add_system_option('backend_max_links', options.UserIntegerOption(
                'backend_max_links',
                'Maximum number of linker processes to run or 0 for no '
                'limit',
                0,
                min_value=0))
        elif backend_name.startswith('vs'):
            self.optstore.add_system_option('backend_startup_project', options.UserStringOption(
                'backend_startup_project',
                'Default project to execute in Visual Studio',
                ''))

    def get_option_for_target(self, target: 'BuildTarget', key: T.Union[str, OptionKey]) -> ElementaryOptionValues:
        if isinstance(key, str):
            assert ':' not in key
            newkey = OptionKey(key, target.subproject)
        else:
            newkey = key
        if newkey.subproject != target.subproject:
            # FIXME: this should be an error. The caller needs to ensure that
            # key and target have the same subproject for consistency.
            # Now just do this to get things going.
            newkey = newkey.evolve(subproject=target.subproject)
        option_object, value = self.optstore.get_option_and_value_for(newkey)
        override = target.get_override(newkey.name)
        if override is not None:
            return option_object.validate_value(override)
        return value

    def set_from_configure_command(self, options: SharedCMDOptions) -> bool:
        return self.optstore.set_from_configure_command(options.cmd_line_options)

    def clear_cache(self) -> None:
        self.deps.host.clear()
        self.deps.build.clear()
        self.compiler_check_cache.clear()
        self.run_check_cache.clear()

    def get_nondefault_buildtype_args(self) -> T.List[T.Union[T.Tuple[str, str, str], T.Tuple[str, bool, bool]]]:
        result: T.List[T.Union[T.Tuple[str, str, str], T.Tuple[str, bool, bool]]] = []
        value = self.optstore.get_value_for('buildtype')
        if value == 'plain':
            opt = 'plain'
            debug = False
        elif value == 'debug':
            opt = '0'
            debug = True
        elif value == 'debugoptimized':
            opt = '2'
            debug = True
        elif value == 'release':
            opt = '3'
            debug = False
        elif value == 'minsize':
            opt = 's'
            debug = True
        else:
            assert value == 'custom'
            return []
        actual_opt = self.optstore.get_value_for('optimization')
        actual_debug = self.optstore.get_value_for('debug')
        assert isinstance(actual_opt, str) # for mypy
        assert isinstance(actual_debug, bool) # for mypy
        if actual_opt != opt:
            result.append(('optimization', actual_opt, opt))
        if actual_debug != debug:
            result.append(('debug', actual_debug, debug))
        return result

    def get_external_args(self, for_machine: MachineChoice, lang: str) -> T.List[str]:
        # mypy cannot analyze type of OptionKey
        key = OptionKey(f'{lang}_args', machine=for_machine)
        return T.cast('T.List[str]', self.optstore.get_value_for(key))

    @lru_cache(maxsize=None)
    def get_external_link_args(self, for_machine: MachineChoice, lang: str) -> T.List[str]:
        # mypy cannot analyze type of OptionKey
        linkkey = OptionKey(f'{lang}_link_args', machine=for_machine)
        return T.cast('T.List[str]', self.optstore.get_value_for(linkkey))

    def is_cross_build(self, when_building_for: MachineChoice = MachineChoice.HOST) -> bool:
        if when_building_for == MachineChoice.BUILD:
            return False
        return len(self.cross_files) > 0

<<<<<<< HEAD
    def copy_build_options_from_regular_ones(self, shut_up_pylint: bool = True) -> bool:
        # FIXME, needs cross compilation support.
        if shut_up_pylint:
            return False
        dirty = False
        assert not self.is_cross_build()
        for k in options.BUILTIN_OPTIONS_PER_MACHINE:
            o = self.optstore.get_value_object_for(k.name)
            dirty |= self.optstore.set_option(k, o.value, True)
        for bk, bv in self.optstore.items():
            if bk.machine is MachineChoice.BUILD:
                hk = bk.as_host()
                try:
                    hv = self.optstore.get_value_object(hk)
                    dirty |= bv.set_value(hv.value)
                except KeyError:
                    continue

        return dirty

    def set_options(self, opts_to_set: T.Dict[OptionKey, T.Any], subproject: str = '', first_invocation: bool = False) -> bool:
        dirty = False
        if not self.is_cross_build():
            opts_to_set = {k: v for k, v in opts_to_set.items() if k.machine is not MachineChoice.BUILD}
        # Set prefix first because it's needed to sanitize other options
        pfk = OptionKey('prefix')
        if pfk in opts_to_set:
            prefix = self.optstore.sanitize_prefix(opts_to_set[pfk])
            for key in options.BUILTIN_DIR_NOPREFIX_OPTIONS:
                if key not in opts_to_set:
                    val = options.BUILTIN_OPTIONS[key].prefixed_default(key, prefix)
                    dirty |= self.optstore.set_option(key, val)

        unknown_options: T.List[OptionKey] = []
        for k, v in opts_to_set.items():
            if k == pfk:
                continue
            elif k.evolve(subproject=None) in self.optstore:
                dirty |= self.set_option(k, v, first_invocation)
            elif k.machine != MachineChoice.BUILD and not self.optstore.is_compiler_option(k):
                unknown_options.append(k)
        if unknown_options:
            if subproject:
                # The subproject may have top-level options that should be used
                # when it is not a subproject. Ignore those for now. With option
                # refactor they will get per-subproject values.
                really_unknown = []
                for uo in unknown_options:
                    topkey = uo.as_root()
                    if topkey not in self.optstore:
                        really_unknown.append(uo)
                unknown_options = really_unknown
            if unknown_options:
                unknown_options_str = ', '.join(sorted(str(s) for s in unknown_options))
                sub = f'In subproject {subproject}: ' if subproject else ''
                raise MesonException(f'{sub}Unknown options: "{unknown_options_str}"')

        if not self.is_cross_build():
            dirty |= self.copy_build_options_from_regular_ones()

        return dirty

=======
>>>>>>> d00f840c
    def add_compiler_options(self, c_options: MutableKeyedOptionDictType, lang: str, for_machine: MachineChoice,
                             subproject: str) -> None:
        for k, o in c_options.items():
            assert k.subproject is None and k.machine is for_machine
            if subproject:
                k = k.evolve(subproject=subproject)
            if lang == 'objc' and k.name == 'c_std':
                # For objective C, always fall back to c_std.
                self.optstore.add_compiler_option('c', k, o)
            elif lang == 'objcpp' and k.name == 'cpp_std':
                self.optstore.add_compiler_option('cpp', k, o)
            else:
                self.optstore.add_compiler_option(lang, k, o)

    def process_compiler_options(self, lang: str, comp: Compiler, subproject: str) -> None:
        self.add_compiler_options(comp.get_options(), lang, comp.for_machine, subproject)

        for key in [OptionKey(f'{lang}_args'), OptionKey(f'{lang}_link_args')]:
            if self.is_cross_build():
                key = key.evolve(machine=comp.for_machine)
            # the global option is already there, but any augment is still
            # sitting in pending_options has to be taken into account
            assert key in self.optstore
            if subproject:
                skey = key.evolve(subproject=subproject)
                self.optstore.add_compiler_option(lang, skey, self.optstore.get_value_object(key))

        for key in comp.base_options:
            if subproject:
                skey = key.evolve(subproject=subproject)
            else:
                skey = key
            if skey not in self.optstore:
                self.optstore.add_system_option(skey, copy.deepcopy(options.COMPILER_BASE_OPTIONS[key]))

        self.emit_base_options_warnings()

    def emit_base_options_warnings(self) -> None:
        bcodekey = OptionKey('b_bitcode')
        if bcodekey in self.optstore and self.optstore.get_value_for(bcodekey):
            msg = textwrap.dedent('''Base option 'b_bitcode' is enabled, which is incompatible with many linker options.
                                     Incompatible options such as \'b_asneeded\' have been disabled.'
                                     Please see https://mesonbuild.com/Builtin-options.html#Notes_about_Apple_Bitcode_support for more details.''')
            mlog.warning(msg, once=True, fatal=False)

<<<<<<< HEAD
def get_cmd_line_file(build_dir: str) -> str:
    return os.path.join(build_dir, 'meson-private', 'cmd_line.txt')

def read_cmd_line_file(build_dir: str, options: SharedCMDOptions) -> None:
    filename = get_cmd_line_file(build_dir)
    if not os.path.isfile(filename):
        return

    config = CmdLineFileParser()
    config.read(filename)

    # Do a copy because config is not really a dict. options.cmd_line_options
    # overrides values from the file.
    d = {OptionKey.from_string(k): v for k, v in config['options'].items()}
    d.update(options.cmd_line_options)
    options.cmd_line_options = d

    properties = config['properties']
    if not options.cross_file:
        options.cross_file = ast.literal_eval(properties.get('cross_file', '[]'))
    if not options.native_file:
        # This will be a string in the form: "['first', 'second', ...]", use
        # literal_eval to get it into the list of strings.
        options.native_file = ast.literal_eval(properties.get('native_file', '[]'))

def write_cmd_line_file(build_dir: str, options: SharedCMDOptions) -> None:
    filename = get_cmd_line_file(build_dir)
    config = CmdLineFileParser()

    properties: OrderedDict[str, str] = OrderedDict()
    if options.cross_file:
        properties['cross_file'] = options.cross_file
    if options.native_file:
        properties['native_file'] = options.native_file

    config['options'] = {str(k): str(v) for k, v in options.cmd_line_options.items()}
    config['properties'] = properties
    with open(filename, 'w', encoding='utf-8') as f:
        config.write(f)

def update_cmd_line_file(build_dir: str, options: SharedCMDOptions) -> None:
    filename = get_cmd_line_file(build_dir)
    config = CmdLineFileParser()
    config.read(filename)
    for k, v in options.cmd_line_options.items():
        keystr = str(k)
        if v is not None:
            config['options'][keystr] = str(v)
        elif keystr in config['options']:
            del config['options'][keystr]

    with open(filename, 'w', encoding='utf-8') as f:
        config.write(f)

def format_cmd_line_options(options: SharedCMDOptions) -> str:
    cmdline = ['-D{}={}'.format(str(k), v) for k, v in options.cmd_line_options.items()]
    if options.cross_file:
        cmdline += [f'--cross-file={f}' for f in options.cross_file]
    if options.native_file:
        cmdline += [f'--native-file={f}' for f in options.native_file]
    return ' '.join([shlex.quote(x) for x in cmdline])
=======
>>>>>>> d00f840c

def major_versions_differ(v1: str, v2: str) -> bool:
    v1_major, v1_minor = v1.rsplit('.', 1)
    v2_major, v2_minor = v2.rsplit('.', 1)
    # Major version differ, or one is development version but not the other.
    return v1_major != v2_major or ('99' in {v1_minor, v2_minor} and v1_minor != v2_minor)

def load(build_dir: str, suggest_reconfigure: bool = True) -> CoreData:
    filename = os.path.join(build_dir, 'meson-private', 'coredata.dat')
    return pickle_load(filename, 'Coredata', CoreData, suggest_reconfigure)


def save(obj: CoreData, build_dir: str) -> str:
    filename = os.path.join(build_dir, 'meson-private', 'coredata.dat')
    prev_filename = filename + '.prev'
    tempfilename = filename + '~'
    if major_versions_differ(obj.version, version):
        raise MesonException('Fatal version mismatch corruption.')
    if os.path.exists(filename):
        import shutil
        shutil.copyfile(filename, prev_filename)
    with open(tempfilename, 'wb') as f:
        pickle.dump(obj, f)
        f.flush()
        os.fsync(f.fileno())
    os.replace(tempfilename, filename)
    return filename


FORBIDDEN_TARGET_NAMES = frozenset({
    'clean',
    'clean-ctlist',
    'clean-gcno',
    'clean-gcda',
    'coverage',
    'coverage-text',
    'coverage-xml',
    'coverage-html',
    'phony',
    'PHONY',
    'all',
    'test',
    'benchmark',
    'install',
    'uninstall',
    'build.ninja',
    'scan-build',
    'reconfigure',
    'dist',
    'distcheck',
})<|MERGE_RESOLUTION|>--- conflicted
+++ resolved
@@ -44,11 +44,7 @@
 #
 # Pip requires that RCs are named like this: '0.1.0.rc1'
 # But the corresponding Git tag needs to be '0.1.0rc1'
-<<<<<<< HEAD
-version = '1.9.1'
-=======
 version = '1.9.99'
->>>>>>> d00f840c
 
 # The next stable version when we are in dev. This is used to allow projects to
 # require meson version >=1.2.0 when using 1.1.99. FeatureNew won't warn when
@@ -417,71 +413,6 @@
             return False
         return len(self.cross_files) > 0
 
-<<<<<<< HEAD
-    def copy_build_options_from_regular_ones(self, shut_up_pylint: bool = True) -> bool:
-        # FIXME, needs cross compilation support.
-        if shut_up_pylint:
-            return False
-        dirty = False
-        assert not self.is_cross_build()
-        for k in options.BUILTIN_OPTIONS_PER_MACHINE:
-            o = self.optstore.get_value_object_for(k.name)
-            dirty |= self.optstore.set_option(k, o.value, True)
-        for bk, bv in self.optstore.items():
-            if bk.machine is MachineChoice.BUILD:
-                hk = bk.as_host()
-                try:
-                    hv = self.optstore.get_value_object(hk)
-                    dirty |= bv.set_value(hv.value)
-                except KeyError:
-                    continue
-
-        return dirty
-
-    def set_options(self, opts_to_set: T.Dict[OptionKey, T.Any], subproject: str = '', first_invocation: bool = False) -> bool:
-        dirty = False
-        if not self.is_cross_build():
-            opts_to_set = {k: v for k, v in opts_to_set.items() if k.machine is not MachineChoice.BUILD}
-        # Set prefix first because it's needed to sanitize other options
-        pfk = OptionKey('prefix')
-        if pfk in opts_to_set:
-            prefix = self.optstore.sanitize_prefix(opts_to_set[pfk])
-            for key in options.BUILTIN_DIR_NOPREFIX_OPTIONS:
-                if key not in opts_to_set:
-                    val = options.BUILTIN_OPTIONS[key].prefixed_default(key, prefix)
-                    dirty |= self.optstore.set_option(key, val)
-
-        unknown_options: T.List[OptionKey] = []
-        for k, v in opts_to_set.items():
-            if k == pfk:
-                continue
-            elif k.evolve(subproject=None) in self.optstore:
-                dirty |= self.set_option(k, v, first_invocation)
-            elif k.machine != MachineChoice.BUILD and not self.optstore.is_compiler_option(k):
-                unknown_options.append(k)
-        if unknown_options:
-            if subproject:
-                # The subproject may have top-level options that should be used
-                # when it is not a subproject. Ignore those for now. With option
-                # refactor they will get per-subproject values.
-                really_unknown = []
-                for uo in unknown_options:
-                    topkey = uo.as_root()
-                    if topkey not in self.optstore:
-                        really_unknown.append(uo)
-                unknown_options = really_unknown
-            if unknown_options:
-                unknown_options_str = ', '.join(sorted(str(s) for s in unknown_options))
-                sub = f'In subproject {subproject}: ' if subproject else ''
-                raise MesonException(f'{sub}Unknown options: "{unknown_options_str}"')
-
-        if not self.is_cross_build():
-            dirty |= self.copy_build_options_from_regular_ones()
-
-        return dirty
-
-=======
->>>>>>> d00f840c
     def add_compiler_options(self, c_options: MutableKeyedOptionDictType, lang: str, for_machine: MachineChoice,
                              subproject: str) -> None:
         for k, o in c_options.items():
@@ -527,70 +458,6 @@
                                      Please see https://mesonbuild.com/Builtin-options.html#Notes_about_Apple_Bitcode_support for more details.''')
             mlog.warning(msg, once=True, fatal=False)
 
-<<<<<<< HEAD
-def get_cmd_line_file(build_dir: str) -> str:
-    return os.path.join(build_dir, 'meson-private', 'cmd_line.txt')
-
-def read_cmd_line_file(build_dir: str, options: SharedCMDOptions) -> None:
-    filename = get_cmd_line_file(build_dir)
-    if not os.path.isfile(filename):
-        return
-
-    config = CmdLineFileParser()
-    config.read(filename)
-
-    # Do a copy because config is not really a dict. options.cmd_line_options
-    # overrides values from the file.
-    d = {OptionKey.from_string(k): v for k, v in config['options'].items()}
-    d.update(options.cmd_line_options)
-    options.cmd_line_options = d
-
-    properties = config['properties']
-    if not options.cross_file:
-        options.cross_file = ast.literal_eval(properties.get('cross_file', '[]'))
-    if not options.native_file:
-        # This will be a string in the form: "['first', 'second', ...]", use
-        # literal_eval to get it into the list of strings.
-        options.native_file = ast.literal_eval(properties.get('native_file', '[]'))
-
-def write_cmd_line_file(build_dir: str, options: SharedCMDOptions) -> None:
-    filename = get_cmd_line_file(build_dir)
-    config = CmdLineFileParser()
-
-    properties: OrderedDict[str, str] = OrderedDict()
-    if options.cross_file:
-        properties['cross_file'] = options.cross_file
-    if options.native_file:
-        properties['native_file'] = options.native_file
-
-    config['options'] = {str(k): str(v) for k, v in options.cmd_line_options.items()}
-    config['properties'] = properties
-    with open(filename, 'w', encoding='utf-8') as f:
-        config.write(f)
-
-def update_cmd_line_file(build_dir: str, options: SharedCMDOptions) -> None:
-    filename = get_cmd_line_file(build_dir)
-    config = CmdLineFileParser()
-    config.read(filename)
-    for k, v in options.cmd_line_options.items():
-        keystr = str(k)
-        if v is not None:
-            config['options'][keystr] = str(v)
-        elif keystr in config['options']:
-            del config['options'][keystr]
-
-    with open(filename, 'w', encoding='utf-8') as f:
-        config.write(f)
-
-def format_cmd_line_options(options: SharedCMDOptions) -> str:
-    cmdline = ['-D{}={}'.format(str(k), v) for k, v in options.cmd_line_options.items()]
-    if options.cross_file:
-        cmdline += [f'--cross-file={f}' for f in options.cross_file]
-    if options.native_file:
-        cmdline += [f'--native-file={f}' for f in options.native_file]
-    return ' '.join([shlex.quote(x) for x in cmdline])
-=======
->>>>>>> d00f840c
 
 def major_versions_differ(v1: str, v2: str) -> bool:
     v1_major, v1_minor = v1.rsplit('.', 1)
