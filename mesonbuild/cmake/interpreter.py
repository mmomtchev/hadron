--- conflicted
+++ resolved
@@ -259,13 +259,10 @@
         self.compile_opts: T.Dict[str, T.List[str]] = {}
         self.public_compile_opts: T.List[str] = []
         self.pie = False
-<<<<<<< HEAD
+        self.version: T.Optional[str] = None
+        self.soversion: T.Optional[str] = None
         self.install_rpath: T.Optional[str] = None
         self.build_rpath: T.Optional[str] = None
-=======
-        self.version: T.Optional[str] = None
-        self.soversion: T.Optional[str] = None
->>>>>>> d00f840c
 
         # Project default override options (c_std, cpp_std, etc.)
         self.override_options: T.List[str] = []
@@ -877,13 +874,9 @@
 
         cmake_args = []
         cmake_args += cmake_get_generator_args(self.env)
-<<<<<<< HEAD
         cmake_args += [f'-DCMAKE_INSTALL_PREFIX={self.install_prefix.as_posix()}']
-=======
-        cmake_args += [f'-DCMAKE_INSTALL_PREFIX={self.install_prefix}']
         libdir = self.env.coredata.optstore.get_value_for(OptionKey('libdir'))
         cmake_args += [f'-DCMAKE_INSTALL_LIBDIR={libdir}']
->>>>>>> d00f840c
         cmake_args += extra_cmake_options
         if any(arg.startswith('-DCMAKE_BUILD_TYPE=') for arg in cmake_args):
             # Allow to override the CMAKE_BUILD_TYPE environment variable
