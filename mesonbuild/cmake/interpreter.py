# SPDX-License-Identifier: Apache-2.0
# Copyright 2019 The Meson development team

# This class contains the basic functionality needed to run any interpreter
# or an interpreter-based tool.
from __future__ import annotations

from functools import lru_cache
from os import environ
from pathlib import Path
import itertools
import re
import typing as T

from .common import CMakeException, CMakeTarget, CMakeInstallPack, language_map, cmake_get_generator_args, check_cmake_args, get_config_declined_property
from .fileapi import CMakeFileAPI
from .executor import CMakeExecutor
from .toolchain import CMakeToolchain, CMakeExecScope
from .traceparser import CMakeTraceParser
from .tracetargets import resolve_cmake_trace_targets
from .. import mlog, mesonlib
from .. import options
from ..mesonlib import MachineChoice, OrderedSet, path_is_in_root, relative_to_if_possible
from ..options import OptionKey
from ..environment import detect_ninja
from ..mesondata import DataFile
from ..compilers.compilers import assembler_suffixes, lang_suffixes, header_suffixes, obj_suffixes, lib_suffixes, is_header
from ..programs import ExternalProgram
from ..coredata import FORBIDDEN_TARGET_NAMES
from ..mparser import (
    Token,
    BaseNode,
    CodeBlockNode,
    FunctionNode,
    ArrayNode,
    ArgumentNode,
    AssignmentNode,
    BooleanNode,
    StringNode,
    IdNode,
    IndexNode,
    MethodNode,
    NumberNode,
    SymbolNode,
)


if T.TYPE_CHECKING:
    from .common import CMakeConfiguration, TargetOptions
    from .traceparser import CMakeGeneratorTarget, CMakeTarget as CMakeTraceTarget
    from .._typing import ImmutableListProtocol
    from ..backend.backends import Backend
    from ..environment import Environment

    TYPE_mixed = T.Union[str, int, bool, Path, BaseNode]
    TYPE_mixed_list = T.Union[TYPE_mixed, T.Sequence[TYPE_mixed]]
    TYPE_mixed_kwargs = T.Dict[str, TYPE_mixed_list]

# Disable all warnings automatically enabled with --trace and friends
# See https://cmake.org/cmake/help/latest/variable/CMAKE_POLICY_WARNING_CMPNNNN.html
DISABLE_POLICY_WARNINGS: T.Collection[str] = [
    'CMP0025',
    'CMP0047',
    'CMP0056',
    'CMP0060',
    'CMP0065',
    'CMP0066',
    'CMP0067',
    'CMP0082',
    'CMP0089',
    'CMP0102',
]

# CMake is a bit more averse to debugging, but in spirit the build types match
BUILDTYPE_MAP: T.Mapping[str, str] = {
    'debug': 'Debug',
    'debugoptimized': 'RelWithDebInfo',  # CMake sets NDEBUG
    'release': 'Release',
    'minsize': 'MinSizeRel',  # CMake leaves out debug information immediately
}

TARGET_TYPE_MAP: T.Mapping[str, str] = {
    'STATIC_LIBRARY': 'static_library',
    'MODULE_LIBRARY': 'shared_module',
    'SHARED_LIBRARY': 'shared_library',
    'EXECUTABLE': 'executable',
    'OBJECT_LIBRARY': 'static_library',
    'INTERFACE_LIBRARY': 'header_only'
}

SKIP_TARGETS: T.Collection[str] = ['UTILITY']

# TODO: This is a bad solution to the problem that the CMake fileAPI does not make it clear
# which flags are linker flags and which are compiler flags - which means that some manual filtering is needed
# https://gitlab.kitware.com/cmake/cmake/-/issues/26040
BLACKLIST_COMPILER_FLAGS: T.Collection[str] = [
    '-Wall', '-Wextra', '-Weverything', '-Werror', '-Wpedantic', '-pedantic', '-w',
    '/W1', '/W2', '/W3', '/W4', '/Wall', '/WX', '/w',
    '/O1', '/O2', '/Ob', '/Od', '/Og', '/Oi', '/Os', '/Ot', '/Ox', '/Oy', '/Ob0',
    '/RTC1', '/RTCc', '/RTCs', '/RTCu',
    '/Z7', '/Zi', '/ZI',
]

BLACKLIST_LINK_FLAGS: T.Collection[str] = [
    '/machine:x64', '/machine:x86', '/machine:arm', '/machine:ebc',
    '/debug', '/debug:fastlink', '/debug:full', '/debug:none',
    '/incremental',
]

# Older versions of CMake set -MT instead of /MT
BLACKLIST_CLANG_CL_LINK_FLAGS: T.Collection[str] = [
    '/GR', '/EHsc', '/MDd', '/MD', '-MDd', '-MD', '/MTd', '/MT', '-MTd', '-MT', '/Zi', '/RTC1',
]

BLACKLIST_LINK_LIBS: T.Collection[str] = [
    'kernel32',
    'user32',
    'gdi32',
    'winspool',
    'shell32',
    'ole32',
    'oleaut32',
    'uuid',
    'comdlg32',
    'advapi32'
]

TRANSFER_DEPENDENCIES_FROM: T.Collection[str] = ['header_only']

_cmake_name_regex = re.compile(r'[^_a-zA-Z0-9]')
def _sanitize_cmake_name(name: str) -> str:
    name = _cmake_name_regex.sub('_', name)
    if name in FORBIDDEN_TARGET_NAMES or name.startswith('meson'):
        name = 'cm_' + name
    return name

_lib_regex = re.compile(r'(-l)?([_a-zA-Z0-9]+)(\.lib)?')
def is_blacklisted_lib(lib: str) -> bool:
    name = _lib_regex.match(lib)
    if name is None:
        return False
    return name.group(2) in BLACKLIST_LINK_LIBS

class OutputTargetMap:
    rm_so_version = re.compile(r'(\.[0-9]+)+$')

    def __init__(self, build_dir: Path):
        self.tgt_map: T.Dict[str, T.Union['ConverterTarget', 'ConverterCustomTarget']] = {}
        self.build_dir = build_dir

    def add(self, tgt: T.Union['ConverterTarget', 'ConverterCustomTarget']) -> None:
        keys: T.List[T.Optional[str]] = [self._target_key(tgt.cmake_name)]
        if isinstance(tgt, ConverterTarget):
            keys += [tgt.full_name]
            keys += [self._rel_artifact_key(x) for x in tgt.artifacts]
            keys += [self._base_artifact_key(x) for x in tgt.artifacts]
        if isinstance(tgt, ConverterCustomTarget):
            keys += [self._rel_generated_file_key(x) for x in tgt.original_outputs]
            keys += [self._base_generated_file_key(x) for x in tgt.original_outputs]
        for k in keys:
            if k is not None:
                self.tgt_map[k] = tgt

    def _return_first_valid_key(self, keys: T.List[T.Optional[str]]) -> T.Optional[T.Union['ConverterTarget', 'ConverterCustomTarget']]:
        for i in keys:
            if i and i in self.tgt_map:
                return self.tgt_map[i]
        return None

    def target(self, name: str) -> T.Optional[T.Union['ConverterTarget', 'ConverterCustomTarget']]:
        return self._return_first_valid_key([self._target_key(name)])

    def executable(self, name: str) -> T.Optional['ConverterTarget']:
        tgt = self.target(name)
        if tgt is None or not isinstance(tgt, ConverterTarget):
            return None
        if tgt.meson_func() != 'executable':
            return None
        return tgt

    def artifact(self, name: str) -> T.Optional[T.Union['ConverterTarget', 'ConverterCustomTarget']]:
        keys: T.List[T.Optional[str]] = []
        candidates = [name, OutputTargetMap.rm_so_version.sub('', name)]
        for i in lib_suffixes:
            if not name.endswith('.' + i):
                continue
            new_name = name[:-len(i) - 1]
            new_name = OutputTargetMap.rm_so_version.sub('', new_name)
            candidates += [f'{new_name}.{i}']
        for i in candidates:
            keys += [self._rel_artifact_key(Path(i)), Path(i).name, self._base_artifact_key(Path(i))]
        return self._return_first_valid_key(keys)

    def generated(self, name: Path) -> T.Optional['ConverterCustomTarget']:
        res = self._return_first_valid_key([self._rel_generated_file_key(name), self._base_generated_file_key(name)])
        assert res is None or isinstance(res, ConverterCustomTarget)
        return res

    # Utility functions to generate local keys
    def _rel_path(self, fname: Path) -> T.Optional[Path]:
        try:
            return fname.resolve().relative_to(self.build_dir)
        except ValueError:
            pass
        return None

    def _target_key(self, tgt_name: str) -> str:
        return f'__tgt_{tgt_name}__'

    def _rel_generated_file_key(self, fname: Path) -> T.Optional[str]:
        path = self._rel_path(fname)
        return f'__relgen_{path.as_posix()}__' if path else None

    def _base_generated_file_key(self, fname: Path) -> str:
        return f'__gen_{fname.name}__'

    def _rel_artifact_key(self, fname: Path) -> T.Optional[str]:
        path = self._rel_path(fname)
        return f'__relart_{path.as_posix()}__' if path else None

    def _base_artifact_key(self, fname: Path) -> str:
        return f'__art_{fname.name}__'

class ConverterTarget:
    def __init__(self, target: CMakeTarget, env: 'Environment', for_machine: MachineChoice,
                 trace_target: 'CMakeTraceTarget' = None) -> None:
        self.env = env
        self.for_machine = for_machine
        self.artifacts = target.artifacts
        self.src_dir = target.src_dir
        self.build_dir = target.build_dir
        self.name = target.name
        self.cmake_name = target.name
        self.full_name = target.full_name
        self.type = target.type
        self.install = target.install
        self.install_dir: T.Optional[Path] = None
        self.link_libraries = target.link_libraries
        self.link_flags = target.link_flags + target.link_lang_flags
        self.public_link_flags: T.List[str] = []
        self.depends_raw: T.List[str] = []
        self.depends: T.List[T.Union[ConverterTarget, ConverterCustomTarget]] = []
        self.trace_target = trace_target
        if trace_target:
            trace_target.target = self

        if target.install_paths:
            self.install_dir = target.install_paths[0]

        self.languages: T.Set[str] = set()
        self.sources: T.List[Path] = []
        self.generated: T.List[Path] = []
        self.generated_ctgt: T.List[CustomTargetReference] = []
        self.includes: T.List[Path] = []
        self.sys_includes: T.List[Path] = []
        self.link_with: T.List[T.Union[ConverterTarget, ConverterCustomTarget]] = []
        self.object_libs: T.List[ConverterTarget] = []
        self.compile_opts: T.Dict[str, T.List[str]] = {}
        self.public_compile_opts: T.List[str] = []
        self.pie = False
        self.install_rpath: T.Optional[str] = None
        self.build_rpath: T.Optional[str] = None

        # Project default override options (c_std, cpp_std, etc.)
        self.override_options: T.List[str] = []

        # Convert the target name to a valid meson target name
        self.name = _sanitize_cmake_name(self.name)

        self.generated_raw: T.List[Path] = []

        for i in target.files:
            languages: T.Set[str] = set()
            src_suffixes: T.Set[str] = set()

            # Insert suffixes
            for j in i.sources:
                if not j.suffix:
                    continue
                src_suffixes.add(j.suffix[1:])

            # Determine the meson language(s)
            # Extract the default language from the explicit CMake field
            lang_cmake_to_meson = {val.lower(): key for key, val in language_map.items()}
            languages.add(lang_cmake_to_meson.get(i.language.lower(), 'c'))

            # Determine missing languages from the source suffixes
            for sfx in src_suffixes:
                for key, val in lang_suffixes.items():
                    if sfx in val:
                        languages.add(key)
                        break

            # Register the new languages and initialize the compile opts array
            for lang in languages:
                self.languages.add(lang)
                if lang not in self.compile_opts:
                    self.compile_opts[lang] = []

            # Add arguments, but avoid duplicates
            args = i.flags
            args += [f'-D{x}' for x in i.defines]
            for lang in languages:
                self.compile_opts[lang] += [x for x in args if x not in self.compile_opts[lang]]

            # Handle include directories
            self.includes += [x.path for x in i.includes if x.path not in self.includes and not x.isSystem]
            self.sys_includes += [x.path for x in i.includes if x.path not in self.sys_includes and x.isSystem]

            # Add sources to the right array
            if i.is_generated:
                self.generated_raw += i.sources
            else:
                self.sources += i.sources

        self.clib_compiler = None
        compilers = self.env.coredata.compilers[self.for_machine]

        for lang in ['objcpp', 'cpp', 'objc', 'fortran', 'c']:
            if lang in self.languages:
                try:
                    self.clib_compiler = compilers[lang]
                    break
                except KeyError:
                    pass

    def __repr__(self) -> str:
        return f'<{self.__class__.__name__}: {self.name}>'

    std_regex = re.compile(r'([-]{1,2}std=|/std:v?|[-]{1,2}std:)(.*)')

    def postprocess(self, output_target_map: OutputTargetMap, root_src_dir: Path, subdir: Path, install_prefix: Path, trace: CMakeTraceParser) -> None:
        # Detect setting the C and C++ standard and do additional compiler args manipulation
        for i in ['c', 'cpp']:
            if i not in self.compile_opts:
                continue

            temp: T.List[str] = []
            for j in self.compile_opts[i]:
                m = ConverterTarget.std_regex.match(j)
                ctgt = output_target_map.generated(Path(j))
                if m:
                    std = m.group(2)
                    supported = self._all_lang_stds(i)
                    if std not in supported:
                        mlog.warning(
                            'Unknown {0}_std "{1}" -> Ignoring. Try setting the project-'
                            'level {0}_std if build errors occur. Known '
                            '{0}_stds are: {2}'.format(i, std, ' '.join(supported)),
                            once=True
                        )
                        continue
                    self.override_options += [f'{i}_std={std}']
                elif j in {'-fPIC', '-fpic', '-fPIE', '-fpie'}:
                    self.pie = True
                elif isinstance(ctgt, ConverterCustomTarget):
                    # Sometimes projects pass generated source files as compiler
                    # flags. Add these as generated sources to ensure that the
                    # corresponding custom target is run.2
                    self.generated_raw += [Path(j)]
                    temp += [j]
                elif j in BLACKLIST_COMPILER_FLAGS:
                    pass
                else:
                    temp += [j]

            self.compile_opts[i] = temp

        # Make sure to force enable -fPIC for OBJECT libraries
        if self.type.upper() == 'OBJECT_LIBRARY':
            self.pie = True

        # Use the CMake trace, if required
        tgt = trace.targets.get(self.cmake_name)
        if tgt:
            self.depends_raw = trace.targets[self.cmake_name].depends

<<<<<<< HEAD
            rtgt = resolve_cmake_trace_targets(self.cmake_name, trace, self.env)
            # FIXME: In theory, only IMPORTED and INTERFACE targets need
            # the ResolvedTarget parsing of the trace file - all other
            # targets have already their include directories from the fileAPI
            # We simply aboid adding them twice until the cmake module has
            # proper support for private and public includes
            for inc_dir in rtgt.include_directories:
                inc_path = Path(inc_dir)
                if inc_path not in self.includes and inc_path not in self.sys_includes:
                    self.includes.append(inc_path)
=======
            rtgt = resolve_cmake_trace_targets(self.cmake_name, trace, self.env, clib_compiler=self.clib_compiler)
            self.includes += [Path(x) for x in rtgt.include_directories]
>>>>>>> 84b7870c
            self.link_flags += rtgt.link_flags
            self.public_link_flags += rtgt.public_link_flags
            self.public_compile_opts += rtgt.public_compile_opts
            self.link_libraries += rtgt.libraries
            self.link_with += rtgt.link_with
            self.install_rpath = rtgt.install_rpath
            self.build_rpath = rtgt.build_rpath

        elif self.type.upper() not in ['EXECUTABLE', 'OBJECT_LIBRARY']:
            mlog.warning('CMake: Target', mlog.bold(self.cmake_name), 'not found in CMake trace. This can lead to build errors')

        temp = []
        for i in self.link_libraries:
            # Let meson handle this arcane magic
            if ',-rpath,' in i:
                continue
            if not Path(i).is_absolute():
                link_with = output_target_map.artifact(i)
                if link_with:
                    self.link_with += [link_with]
                    continue

            temp += [i]
        self.link_libraries = temp

        # Filter out files that are not supported by the language
        supported = list(assembler_suffixes) + list(header_suffixes) + list(obj_suffixes)
        for i in self.languages:
            supported += list(lang_suffixes[i])
        supported = [f'.{x}' for x in supported]
        self.sources = [x for x in self.sources if any(x.name.endswith(y) for y in supported)]
        # Don't filter unsupported files from generated_raw because they
        # can be GENERATED dependencies for other targets.
        # See: https://github.com/mesonbuild/meson/issues/11607
        # However, the dummy CMake rule files for Visual Studio still
        # need to be filtered out. They don't exist (because the project was
        # not generated at this time) but the fileapi will still
        # report them on Windows.
        # See: https://stackoverflow.com/a/41816323
        self.generated_raw = [x for x in self.generated_raw if not x.name.endswith('.rule')]

        # Make paths relative
        def rel_path(x: Path, is_header: bool, is_generated: bool) -> T.Optional[Path]:
            if not x.is_absolute():
                x = self.src_dir / x
            x = x.resolve()
            assert x.is_absolute()
            if not x.exists() and not any(x.name.endswith(y) for y in obj_suffixes) and not is_generated:
                if path_is_in_root(x, Path(self.env.get_build_dir()), resolve=True):
                    x.mkdir(parents=True, exist_ok=True)
                    return x.relative_to(Path(self.env.get_build_dir()) / subdir)
                else:
                    mlog.warning('CMake: path', mlog.bold(x.as_posix()), 'does not exist.')
                    mlog.warning(' --> Ignoring. This can lead to build errors.')
                    return None
            if x in trace.explicit_headers:
                return None
            if (
                    path_is_in_root(x, Path(self.env.get_source_dir()))
                    and not (
                        path_is_in_root(x, root_src_dir) or
                        path_is_in_root(x, Path(self.env.get_build_dir()))
                    )
                    ):
                mlog.warning('CMake: path', mlog.bold(x.as_posix()), 'is inside the root project but', mlog.bold('not'), 'inside the subproject.')
                mlog.warning(' --> Ignoring. This can lead to build errors.')
                return None
            if path_is_in_root(x, Path(self.env.get_build_dir())) and is_header:
                return x.relative_to(Path(self.env.get_build_dir()) / subdir)
            if path_is_in_root(x, root_src_dir):
                return x.relative_to(root_src_dir)
            return x

        def non_optional(inputs: T.Iterable[T.Optional[Path]]) -> T.List[Path]:
            return [p for p in inputs if p is not None]

        self.generated_raw = non_optional(rel_path(x, False, True) for x in self.generated_raw)
        self.includes = non_optional(itertools.chain((rel_path(x, True, False) for x in OrderedSet(self.includes))))
        self.sys_includes = non_optional(rel_path(x, True, False) for x in OrderedSet(self.sys_includes))
        self.sources = non_optional(rel_path(x, False, False) for x in self.sources)

        # Resolve custom targets
        for gen_file in self.generated_raw:
            ctgt = output_target_map.generated(gen_file)
            if ctgt:
                assert isinstance(ctgt, ConverterCustomTarget)
                ref = ctgt.get_ref(gen_file)
                assert isinstance(ref, CustomTargetReference) and ref.valid()
                self.generated_ctgt += [ref]
            else:
                self.generated += [gen_file]

        # Make sure '.' is always in the include directories
        if Path('.') not in self.includes:
            self.includes += [Path('.')]

        # make install dir relative to the install prefix
        if self.install_dir and self.install_dir.is_absolute():
            if path_is_in_root(self.install_dir, install_prefix):
                self.install_dir = self.install_dir.relative_to(install_prefix)

        # Remove blacklisted options and libs
        def check_flag(flag: str) -> bool:
            if flag.lower() in BLACKLIST_LINK_FLAGS or flag in BLACKLIST_COMPILER_FLAGS or flag in BLACKLIST_CLANG_CL_LINK_FLAGS:
                return False
            if flag.startswith('/D'):
                return False
            return True

        self.link_libraries = [x for x in self.link_libraries if not is_blacklisted_lib(x)]
        self.link_flags = [x for x in self.link_flags if check_flag(x)]

        # Handle OSX frameworks
        def handle_frameworks(flags: T.List[str]) -> T.List[str]:
            res: T.List[str] = []
            for i in flags:
                p = Path(i)
                if not p.exists() or not p.name.endswith('.framework'):
                    res += [i]
                    continue
                res += ['-framework', p.stem]
            return res

        self.link_libraries = handle_frameworks(self.link_libraries)
        self.link_flags = handle_frameworks(self.link_flags)

        # Handle explicit CMake add_dependency() calls
        for i in self.depends_raw:
            dep_tgt = output_target_map.target(i)
            if dep_tgt:
                self.depends.append(dep_tgt)

    def process_object_libs(self, obj_target_list: T.List['ConverterTarget'], linker_workaround: bool) -> None:
        # Try to detect the object library(s) from the generated input sources
        temp = [x for x in self.generated if any(x.name.endswith('.' + y) for y in obj_suffixes)]
        stem = [x.stem for x in temp]
        exts = self._all_source_suffixes()
        # Temp now stores the source filenames of the object files
        for i in obj_target_list:
            source_files = [x.name for x in i.sources + i.generated]
            for j in stem:
                # On some platforms (specifically looking at you Windows with vs20xy backend) CMake does
                # not produce object files with the format `foo.cpp.obj`, instead it skips the language
                # suffix and just produces object files like `foo.obj`. Thus we have to do our best to
                # undo this step and guess the correct language suffix of the object file. This is done
                # by trying all language suffixes meson knows and checking if one of them fits.
                candidates = [j]
                if not any(j.endswith('.' + x) for x in exts):
                    mlog.warning('Object files do not contain source file extensions, thus falling back to guessing them.', once=True)
                    candidates += [f'{j}.{x}' for x in exts]
                if any(x in source_files for x in candidates):
                    if linker_workaround:
                        self._append_objlib_sources(i)
                    else:
                        self.includes += i.includes
                        self.includes = list(OrderedSet(self.includes))
                        self.object_libs += [i]
                    break

        # Filter out object files from the sources
        self.generated = [x for x in self.generated if not any(x.name.endswith('.' + y) for y in obj_suffixes)]

    def _append_objlib_sources(self, tgt: 'ConverterTarget') -> None:
        self.includes += tgt.includes
        self.sources += tgt.sources
        self.generated += tgt.generated
        self.generated_ctgt += tgt.generated_ctgt
        self.includes = list(OrderedSet(self.includes))
        self.sources = list(OrderedSet(self.sources))
        self.generated = list(OrderedSet(self.generated))
        self.generated_ctgt = list(OrderedSet(self.generated_ctgt))

        # Inherit compiler arguments since they may be required for building
        for lang, opts in tgt.compile_opts.items():
            if lang not in self.compile_opts:
                self.compile_opts[lang] = []
            self.compile_opts[lang] += [x for x in opts if x not in self.compile_opts[lang]]

    @lru_cache(maxsize=None)
    def _all_source_suffixes(self) -> 'ImmutableListProtocol[str]':
        suffixes: T.List[str] = []
        for exts in lang_suffixes.values():
            suffixes.extend(exts)
        return suffixes

    @lru_cache(maxsize=None)
    def _all_lang_stds(self, lang: str) -> 'ImmutableListProtocol[str]':
        try:
            opt = self.env.coredata.optstore.get_value_object(OptionKey(f'{lang}_std', machine=MachineChoice.BUILD))
            assert isinstance(opt, (options.UserStdOption, options.UserComboOption)), 'for mypy'
            return opt.choices or []
        except KeyError:
            return []

    def process_inter_target_dependencies(self) -> None:
        # Move the dependencies from all TRANSFER_DEPENDENCIES_FROM to the target
        to_process = list(self.depends)
        processed = []
        new_deps = []
        for i in to_process:
            processed += [i]
            if isinstance(i, ConverterTarget) and i.meson_func() in TRANSFER_DEPENDENCIES_FROM:
                to_process += [x for x in i.depends if x not in processed]
            else:
                new_deps += [i]
        self.depends = list(OrderedSet(new_deps))

    def cleanup_dependencies(self) -> None:
        # Clear the dependencies from targets that where moved from
        if self.meson_func() in TRANSFER_DEPENDENCIES_FROM:
            self.depends = []

    def meson_func(self) -> str:
        return TARGET_TYPE_MAP.get(self.type.upper())

    def log(self) -> None:
        mlog.log('Target', mlog.bold(self.name), f'({self.cmake_name})')
        mlog.log('  -- artifacts:      ', mlog.bold(str(self.artifacts)))
        mlog.log('  -- full_name:      ', mlog.bold(self.full_name))
        mlog.log('  -- type:           ', mlog.bold(self.type))
        mlog.log('  -- install:        ', mlog.bold('true' if self.install else 'false'))
        mlog.log('  -- install_dir:    ', mlog.bold(self.install_dir.as_posix() if self.install_dir else ''))
        mlog.log('  -- link_libraries: ', mlog.bold(str(self.link_libraries)))
        mlog.log('  -- link_with:      ', mlog.bold(str(self.link_with)))
        mlog.log('  -- object_libs:    ', mlog.bold(str(self.object_libs)))
        mlog.log('  -- link_flags:     ', mlog.bold(str(self.link_flags)))
        mlog.log('  -- languages:      ', mlog.bold(str(self.languages)))
        mlog.log('  -- includes:       ', mlog.bold(str(self.includes)))
        mlog.log('  -- sys_includes:   ', mlog.bold(str(self.sys_includes)))
        mlog.log('  -- sources:        ', mlog.bold(str(self.sources)))
        mlog.log('  -- generated:      ', mlog.bold(str(self.generated)))
        mlog.log('  -- generated_ctgt: ', mlog.bold(str(self.generated_ctgt)))
        mlog.log('  -- pie:            ', mlog.bold('true' if self.pie else 'false'))
        mlog.log('  -- override_opts:  ', mlog.bold(str(self.override_options)))
        mlog.log('  -- depends:        ', mlog.bold(str(self.depends)))
        mlog.log('  -- options:')
        for key, val in self.compile_opts.items():
            mlog.log('    -', key, '=', mlog.bold(str(val)))

class CustomTargetReference:
    def __init__(self, ctgt: 'ConverterCustomTarget', index: int) -> None:
        self.ctgt = ctgt
        self.index = index

    def __repr__(self) -> str:
        if self.valid():
            return '<{}: {} [{}]>'.format(self.__class__.__name__, self.ctgt.name, self.ctgt.outputs[self.index])
        else:
            return f'<{self.__class__.__name__}: INVALID REFERENCE>'

    def valid(self) -> bool:
        return self.ctgt is not None and self.index >= 0

    def filename(self) -> str:
        return self.ctgt.outputs[self.index]

class ConverterCustomTarget:
    tgt_counter = 0
    out_counter = 0

    def __init__(self, target: CMakeGeneratorTarget, env: 'Environment', for_machine: MachineChoice) -> None:
        assert target.current_bin_dir is not None
        assert target.current_src_dir is not None
        self.name = target.name
        if not self.name:
            self.name = f'custom_tgt_{ConverterCustomTarget.tgt_counter}'
            ConverterCustomTarget.tgt_counter += 1
        self.cmake_name = str(self.name)
        self.original_outputs = list(target.outputs)
        self.outputs = [x.name for x in self.original_outputs]
        self.conflict_map: T.Dict[str, str] = {}
        self.command: T.List[T.List[T.Union[str, ConverterTarget]]] = []
        self.working_dir = target.working_dir
        self.depends_raw = target.depends
        self.inputs: T.List[T.Union[str, CustomTargetReference]] = []
        self.depends: T.List[T.Union[ConverterTarget, ConverterCustomTarget]] = []
        self.current_bin_dir = target.current_bin_dir
        self.current_src_dir = target.current_src_dir
        self.env = env
        self.for_machine = for_machine
        self._raw_target = target

        # Convert the target name to a valid meson target name
        self.name = _sanitize_cmake_name(self.name)

    def __repr__(self) -> str:
        return f'<{self.__class__.__name__}: {self.name} {self.outputs}>'

    def postprocess(self, output_target_map: OutputTargetMap, root_src_dir: Path, all_outputs: T.List[str], trace: CMakeTraceParser) -> None:
        # Default the working directory to ${CMAKE_CURRENT_BINARY_DIR}
        if self.working_dir is None:
            self.working_dir = self.current_bin_dir

        # relative paths in the working directory are always relative
        # to ${CMAKE_CURRENT_BINARY_DIR}
        if not self.working_dir.is_absolute():
            self.working_dir = self.current_bin_dir / self.working_dir

        # Modify the original outputs if they are relative. Again,
        # relative paths are relative to ${CMAKE_CURRENT_BINARY_DIR}
        def ensure_absolute(x: Path) -> Path:
            if x.is_absolute():
                return x
            else:
                return self.current_bin_dir / x
        self.original_outputs = [ensure_absolute(x) for x in self.original_outputs]

        # Ensure that there is no duplicate output in the project so
        # that meson can handle cases where the same filename is
        # generated in multiple directories
        temp_outputs: T.List[str] = []
        for i in self.outputs:
            if i in all_outputs:
                old = str(i)
                i = f'c{ConverterCustomTarget.out_counter}_{i}'
                ConverterCustomTarget.out_counter += 1
                self.conflict_map[old] = i
            all_outputs += [i]
            temp_outputs += [i]
        self.outputs = temp_outputs

        # Check if the command is a build target
        commands: T.List[T.List[T.Union[str, ConverterTarget]]] = []
        for curr_cmd in self._raw_target.command:
            assert isinstance(curr_cmd, list)
            assert curr_cmd[0] != '', "An empty string is not a valid executable"
            cmd: T.List[T.Union[str, ConverterTarget]] = []

            for j in curr_cmd:
                if not j:
                    continue
                target = output_target_map.executable(j)
                if target:
                    # When cross compiling, binaries have to be executed with an exe_wrapper (for instance wine for mingw-w64)
                    if self.env.exe_wrapper is not None and self.env.properties[self.for_machine].get_cmake_use_exe_wrapper():
                        assert isinstance(self.env.exe_wrapper, ExternalProgram)
                        cmd += self.env.exe_wrapper.get_command()
                    cmd += [target]
                    continue
                elif j in trace.targets:
                    trace_tgt = trace.targets[j]
                    if trace_tgt.type == 'EXECUTABLE' and get_config_declined_property(trace_tgt, 'IMPORTED_LOCATION', trace):
                        cmd += get_config_declined_property(trace_tgt, 'IMPORTED_LOCATION', trace)
                        continue
                    mlog.debug(f'CMake: Found invalid CMake target "{j}" --> ignoring \n{trace_tgt}')

                # Fallthrough on error
                cmd += [j]

            commands += [cmd]
        self.command = commands

        # If the custom target does not declare any output, create a dummy
        # one that can be used as dependency.
        if not self.outputs:
            self.outputs = [self.name + '.h']

        # Check dependencies and input files
        for i in self.depends_raw:
            if not i:
                continue
            raw = Path(i)
            art = output_target_map.artifact(i)
            tgt = output_target_map.target(i)
            gen = output_target_map.generated(raw)

            rel_to_root = None
            try:
                rel_to_root = raw.relative_to(root_src_dir)
            except ValueError:
                rel_to_root = None

            # First check for existing files. Only then check for existing
            # targets, etc. This reduces the chance of misdetecting input files
            # as outputs from other targets.
            # See https://github.com/mesonbuild/meson/issues/6632
            if not raw.is_absolute() and (self.current_src_dir / raw).is_file():
                self.inputs += [(self.current_src_dir / raw).relative_to(root_src_dir).as_posix()]
            elif raw.is_absolute() and raw.exists() and rel_to_root is not None:
                self.inputs += [rel_to_root.as_posix()]
            elif art:
                self.depends += [art]
            elif tgt:
                self.depends += [tgt]
            elif gen:
                ctgt_ref = gen.get_ref(raw)
                assert ctgt_ref is not None
                self.inputs += [ctgt_ref]

    def process_inter_target_dependencies(self) -> None:
        # Move the dependencies from all TRANSFER_DEPENDENCIES_FROM to the target
        to_process = list(self.depends)
        processed = []
        new_deps = []
        for i in to_process:
            processed += [i]
            if isinstance(i, ConverterTarget) and i.meson_func() in TRANSFER_DEPENDENCIES_FROM:
                to_process += [x for x in i.depends if x not in processed]
            else:
                new_deps += [i]
        self.depends = list(OrderedSet(new_deps))

    def get_ref(self, fname: Path) -> T.Optional[CustomTargetReference]:
        name = fname.name
        try:
            if name in self.conflict_map:
                name = self.conflict_map[name]
            idx = self.outputs.index(name)
            return CustomTargetReference(self, idx)
        except ValueError:
            return None

    def log(self) -> None:
        mlog.log('Custom Target', mlog.bold(self.name), f'({self.cmake_name})')
        mlog.log('  -- command:      ', mlog.bold(str(self.command)))
        mlog.log('  -- outputs:      ', mlog.bold(str(self.outputs)))
        mlog.log('  -- conflict_map: ', mlog.bold(str(self.conflict_map)))
        mlog.log('  -- working_dir:  ', mlog.bold(str(self.working_dir)))
        mlog.log('  -- depends_raw:  ', mlog.bold(str(self.depends_raw)))
        mlog.log('  -- inputs:       ', mlog.bold(str(self.inputs)))
        mlog.log('  -- depends:      ', mlog.bold(str(self.depends)))

class CMakeInterpreter:
    def __init__(self, subdir: Path, install_prefix: Path, env: 'Environment', backend: 'Backend'):
        self.subdir = subdir
        self.src_dir = Path(env.get_source_dir(), subdir)
        self.build_dir_rel = subdir / '__CMake_build'
        self.build_dir = Path(env.get_build_dir()) / self.build_dir_rel
        self.install_prefix = install_prefix
        self.env = env
        self.for_machine = MachineChoice.HOST # TODO make parameter
        self.backend_name = backend.name
        self.linkers: T.Set[str] = set()
        self.fileapi = CMakeFileAPI(self.build_dir)

        # Raw CMake results
        self.bs_files: T.List[Path] = []
        self.codemodel_configs: T.Optional[T.List[CMakeConfiguration]] = None
        self.cmake_stderr: T.Optional[str] = None

        # Analysed data
        self.project_name = ''
        self.project_version = ''
        self.languages: T.List[str] = []
        self.targets: T.List[ConverterTarget] = []
        self.custom_targets: T.List[ConverterCustomTarget] = []
        self.trace: CMakeTraceParser
        self.output_target_map = OutputTargetMap(self.build_dir)

        # Set the default CMake build type from the meson build type
        cmake_build_type = T.cast('str', self.env.coredata.get_option(OptionKey('buildtype')))
        self.build_type = BUILDTYPE_MAP[cmake_build_type] if cmake_build_type in BUILDTYPE_MAP else cmake_build_type

        # Generated meson data
        self.generated_targets: T.Dict[str, T.Dict[str, T.Optional[str]]] = {}
        self.internal_name_map: T.Dict[str, str] = {}

        # Do some special handling for object libraries for certain configurations
        self._object_lib_workaround = False
        if self.backend_name.startswith('vs'):
            for comp in self.env.coredata.compilers[self.for_machine].values():
                if comp.get_linker_id() == 'link':
                    self._object_lib_workaround = True
                    break

        self.install_packs: T.List[CMakeInstallPack] = []

    def configure(self, extra_cmake_options: T.List[str]) -> CMakeExecutor:
        # Find CMake
        # TODO: Using MachineChoice.BUILD should always be correct here, but also evaluate the use of self.for_machine
        cmake_exe = CMakeExecutor(self.env, '>=3.14', MachineChoice.BUILD)
        if not cmake_exe.found():
            raise CMakeException('Unable to find CMake')
        self.trace = CMakeTraceParser(cmake_exe.version(), self.build_dir, self.env, permissive=True, build_type=self.build_type)

        preload_file = DataFile('cmake/data/preload.cmake').write_to_private(self.env)
        toolchain = CMakeToolchain(cmake_exe, self.env, self.for_machine, CMakeExecScope.SUBPROJECT, self.build_dir, preload_file)
        toolchain_file = toolchain.write()

        # TODO: drop this check once the deprecated `cmake_args` kwarg is removed
        extra_cmake_options = check_cmake_args(extra_cmake_options)

        cmake_args = []
        cmake_args += cmake_get_generator_args(self.env)
        cmake_args += [f'-DCMAKE_INSTALL_PREFIX={self.install_prefix.as_posix()}']
        cmake_args += extra_cmake_options
<<<<<<< HEAD
        if any(arg.startswith('-DCMAKE_BUILD_TYPE=') for arg in cmake_args):
            # Allow to override the CMAKE_BUILD_TYPE environment variable
            mlog.debug('CMake build type explicitly set')
            cmake_build_type = next(arg for arg in cmake_args if arg.startswith('-DCMAKE_BUILD_TYPE=')).split('=')[1]
            self.build_type = BUILDTYPE_MAP[cmake_build_type] if cmake_build_type in BUILDTYPE_MAP else cmake_build_type
        else:
            mlog.debug('CMake build type set from the meson build type')
            cmake_args += [f'-DCMAKE_BUILD_TYPE={self.build_type}']

        # CMAKE_MAKE_PROGRAM cannot be reliably set from the toolchain
        # It belongs in the generator (or the cache)
        if self.backend_name == 'ninja':
            ninja = detect_ninja()
            if ninja is None or len(ninja) > 1:
                raise CMakeException(f'CMake requires an executable name for ninja, got {ninja}')
            cmake_args += [f'-DCMAKE_MAKE_PROGRAM={Path(ninja[0]).as_posix()}']

=======
        if not any(arg.startswith('-DCMAKE_BUILD_TYPE=') for arg in cmake_args):
            # Our build type is favored over any CMAKE_BUILD_TYPE environment variable
            buildtype = T.cast('str', self.env.coredata.optstore.get_value_for(OptionKey('buildtype')))
            if buildtype in BUILDTYPE_MAP:
                cmake_args += [f'-DCMAKE_BUILD_TYPE={BUILDTYPE_MAP[buildtype]}']
>>>>>>> 84b7870c
        trace_args = self.trace.trace_args()
        cmcmp_args = [f'-DCMAKE_POLICY_WARNING_{x}=OFF' for x in DISABLE_POLICY_WARNINGS]

        self.fileapi.setup_request()

        # Run CMake
        mlog.log()
        with mlog.nested():
            mlog.log('Configuring the build directory with', mlog.bold('CMake'), 'version', mlog.cyan(cmake_exe.version()))
            mlog.log(mlog.bold('Running CMake with:'), ' '.join(cmake_args))
            mlog.log(mlog.bold('  - build type:              '), self.build_type)
            mlog.log(mlog.bold('  - build directory:         '), self.build_dir.as_posix())
            mlog.log(mlog.bold('  - source directory:        '), self.src_dir.as_posix())
            mlog.log(mlog.bold('  - toolchain file:          '), toolchain_file.as_posix())
            mlog.log(mlog.bold('  - preload file:            '), preload_file.as_posix())
            mlog.log(mlog.bold('  - trace args:              '), ' '.join(trace_args))
            mlog.log(mlog.bold('  - disabled policy warnings:'), '[{}]'.format(', '.join(DISABLE_POLICY_WARNINGS)))
            mlog.log()
            self.build_dir.mkdir(parents=True, exist_ok=True)
            os_env = environ.copy()
            os_env['LC_ALL'] = 'C'
            final_args = cmake_args + trace_args + cmcmp_args + toolchain.get_cmake_args() + [self.src_dir.as_posix()]

            cmake_exe.set_exec_mode(print_cmout=True, always_capture_stderr=self.trace.requires_stderr())
            rc, _, self.cmake_stderr = cmake_exe.call(final_args, self.build_dir, env=os_env, disable_cache=True)

        mlog.log()
        h = mlog.green('SUCCEEDED') if rc == 0 else mlog.red('FAILED')
        mlog.log('CMake configuration:', h)
        if rc != 0:
            # get the last CMake error - We only need the message function for this:
            self.trace.functions = {'message': self.trace.functions['message']}
            self.trace.parse(self.cmake_stderr)
            error = f': {self.trace.errors[-1]}' if self.trace.errors else ''
            raise CMakeException(f'Failed to configure the CMake subproject{error}')

        return cmake_exe

    def initialise(self, extra_cmake_options: T.List[str]) -> None:
        # Configure the CMake project to generate the file API data
        self.configure(extra_cmake_options)

        # Parse the result
        self.fileapi.load_reply()

        # Load the buildsystem file list
        cmake_files = self.fileapi.get_cmake_sources()
        self.bs_files = [x.file for x in cmake_files if not x.is_cmake and not x.is_temp]
        self.bs_files = [relative_to_if_possible(x, Path(self.env.get_source_dir())) for x in self.bs_files]
        self.bs_files = [x for x in self.bs_files if not path_is_in_root(x, Path(self.env.get_build_dir()), resolve=True)]
        self.bs_files = list(OrderedSet(self.bs_files))

        # Load the codemodel configurations
        self.codemodel_configs = self.fileapi.get_cmake_configurations()

        self.project_version = self.fileapi.get_project_version()

    def analyse(self) -> None:
        if self.codemodel_configs is None:
            raise CMakeException('CMakeInterpreter was not initialized')

        # Clear analyser data
        self.project_name = ''
        self.languages = []
        self.targets = []
        self.custom_targets = []

        # Parse the trace
        self.trace.parse(self.cmake_stderr)

        # Find all targets
        added_target_names: T.List[str] = []
        for i_0 in self.codemodel_configs:
            for j_0 in i_0.projects:
                if not self.project_name:
                    self.project_name = j_0.name
                for k_0 in j_0.targets:
                    # Avoid duplicate targets from different configurations and known
                    # dummy CMake internal target types
                    if k_0.type not in SKIP_TARGETS and k_0.name not in added_target_names:
                        added_target_names += [k_0.name]
                        trace_target = self.trace.targets[k_0.name] if k_0.name in self.trace.targets else None
                        self.targets += [ConverterTarget(k_0, self.env, self.for_machine, trace_target=trace_target)]

        # Add interface targets from trace, if not already present.
        # This step is required because interface targets were removed from
        # the CMake file API output.
        api_target_name_list = [x.name for x in self.targets]
        for i_1 in self.trace.targets.values():
            if i_1.type != 'INTERFACE' or i_1.name in api_target_name_list or i_1.imported:
                continue
            dummy = CMakeTarget({
                'name': i_1.name,
                'type': 'INTERFACE_LIBRARY',
                'sourceDirectory': self.src_dir,
                'buildDirectory': self.build_dir,
            })
            self.targets += [ConverterTarget(dummy, self.env, self.for_machine)]

        for i_2 in self.trace.custom_targets:
            self.custom_targets += [ConverterCustomTarget(i_2, self.env, self.for_machine)]

        # generate the output_target_map
        for i_3 in [*self.targets, *self.custom_targets]:
            assert isinstance(i_3, (ConverterTarget, ConverterCustomTarget))
            self.output_target_map.add(i_3)

        # First pass: Basic target cleanup
        object_libs = []
        custom_target_outputs: T.List[str] = []
        for ctgt in self.custom_targets:
            ctgt.postprocess(self.output_target_map, self.src_dir, custom_target_outputs, self.trace)
        for tgt in self.targets:
            tgt.postprocess(self.output_target_map, self.src_dir, self.subdir, self.install_prefix, self.trace)
            if tgt.type == 'OBJECT_LIBRARY':
                object_libs += [tgt]
            self.languages += [x for x in tgt.languages if x not in self.languages]

        # Second pass: Detect object library dependencies
        for tgt in self.targets:
            tgt.process_object_libs(object_libs, self._object_lib_workaround)

        # Third pass: Reassign dependencies to avoid some loops
        for tgt in self.targets:
            tgt.process_inter_target_dependencies()
        for ctgt in self.custom_targets:
            ctgt.process_inter_target_dependencies()

        # Fourth pass: Remove rassigned dependencies
        for tgt in self.targets:
            tgt.cleanup_dependencies()

        # Pass the install packs up the chain
        self.install_packs = self.trace.install_packs

        mlog.log('CMake project', mlog.bold(self.project_name), mlog.bold(self.project_version), 'has', mlog.bold(str(len(self.targets) + len(self.custom_targets))), 'build targets.')

    def pretend_to_be_meson(self, options: TargetOptions) -> CodeBlockNode:
        if not self.project_name:
            raise CMakeException('CMakeInterpreter was not analysed')

        def token(tid: str = 'string', val: TYPE_mixed = '') -> Token:
            return Token(tid, self.subdir.as_posix(), 0, 0, 0, None, val)

        def symbol(val: str) -> SymbolNode:
            return SymbolNode(token('', val))

        def string(value: str) -> StringNode:
            return StringNode(token(val=value), escape=False)

        def id_node(value: str) -> IdNode:
            return IdNode(token(val=value))

        def number(value: int) -> NumberNode:
            return NumberNode(token(val=str(value)))

        def nodeify(value: TYPE_mixed_list) -> BaseNode:
            if isinstance(value, str):
                return string(value)
            if isinstance(value, Path):
                return string(value.as_posix())
            elif isinstance(value, bool):
                return BooleanNode(token(val=value))
            elif isinstance(value, int):
                return number(value)
            elif isinstance(value, list):
                return array(value)
            elif isinstance(value, BaseNode):
                return value
            raise RuntimeError('invalid type of value: {} ({})'.format(type(value).__name__, str(value)))

        def indexed(node: BaseNode, index: int) -> IndexNode:
            return IndexNode(node, symbol('['), nodeify(index), symbol(']'))

        def array(elements: TYPE_mixed_list) -> ArrayNode:
            args = ArgumentNode(token())
            if not isinstance(elements, list):
                elements = [args]
            args.arguments += [nodeify(x) for x in elements if x is not None]
            return ArrayNode(symbol('['), args, symbol(']'))

        def function(name: str, args: T.Optional[TYPE_mixed_list] = None, kwargs: T.Optional[TYPE_mixed_kwargs] = None) -> FunctionNode:
            args = [] if args is None else args
            kwargs = {} if kwargs is None else kwargs
            args_n = ArgumentNode(token())
            if not isinstance(args, list):
                assert isinstance(args, (str, int, bool, Path, BaseNode))
                args = [args]
            args_n.arguments = [nodeify(x) for x in args if x is not None]
            args_n.kwargs = {id_node(k): nodeify(v) for k, v in kwargs.items() if v is not None}
            func_n = FunctionNode(id_node(name), symbol('('), args_n, symbol(')'))
            return func_n

        def method(obj: BaseNode, name: str, args: T.Optional[TYPE_mixed_list] = None, kwargs: T.Optional[TYPE_mixed_kwargs] = None) -> MethodNode:
            args = [] if args is None else args
            kwargs = {} if kwargs is None else kwargs
            args_n = ArgumentNode(token())
            if not isinstance(args, list):
                assert isinstance(args, (str, int, bool, Path, BaseNode))
                args = [args]
            args_n.arguments = [nodeify(x) for x in args if x is not None]
            args_n.kwargs = {id_node(k): nodeify(v) for k, v in kwargs.items() if v is not None}
            return MethodNode(obj, symbol('.'), id_node(name), symbol('('), args_n, symbol(')'))

        def assign(var_name: str, value: BaseNode) -> AssignmentNode:
            return AssignmentNode(id_node(var_name), symbol('='), value)

        # Generate the root code block and the project function call
        root_cb = CodeBlockNode(token())
        root_cb.lines += [function('project', [self.project_name] + self.languages, {'version': self.project_version} if self.project_version else None)]

        # Add the run script for custom commands

        # Add the targets
        processing: T.List[str] = []
        processed: T.Dict[str, T.Dict[str, T.Optional[str]]] = {}
        name_map: T.Dict[str, str] = {}

        def extract_tgt(tgt: T.Union[ConverterTarget, ConverterCustomTarget, CustomTargetReference]) -> IdNode:
            tgt_name = None
            if isinstance(tgt, (ConverterTarget, ConverterCustomTarget)):
                tgt_name = tgt.name
            elif isinstance(tgt, CustomTargetReference):
                tgt_name = tgt.ctgt.name
            assert tgt_name is not None and tgt_name in processed
            res_var = processed[tgt_name]['tgt']
            return id_node(res_var) if res_var else None

        def detect_cycle(tgt: T.Union[ConverterTarget, ConverterCustomTarget]) -> None:
            if tgt.name in processing:
                processing.append(tgt.name)
                stack = ' -> '.join(processing)
                raise CMakeException(f'Cycle in CMake inputs/dependencies detected: {stack}')
            processing.append(tgt.name)

        def resolve_ctgt_ref(ref: CustomTargetReference) -> T.Union[IdNode, IndexNode]:
            tgt_var = extract_tgt(ref)
            if len(ref.ctgt.outputs) == 1:
                return tgt_var
            else:
                return indexed(tgt_var, ref.index)

        def process_target(tgt: ConverterTarget) -> None:
            detect_cycle(tgt)

            # First handle inter target dependencies
            link_with: T.List[IdNode] = []
            link_depends: T.List[IdNode] = []
            objec_libs: T.List[IdNode] = []
            sources: T.List[Path] = []
            generated: T.List[T.Union[IdNode, IndexNode]] = []
            generated_filenames: T.List[str] = []
            custom_targets: T.List[ConverterCustomTarget] = []
            dependencies: T.List[IdNode] = []
            for i in tgt.link_with:
                assert isinstance(i, ConverterTarget)
                if i.name not in processed:
                    process_target(i)
                link_with += [extract_tgt(i)]
            for i in tgt.object_libs:
                assert isinstance(i, ConverterTarget)
                if i.name not in processed:
                    process_target(i)
                objec_libs += [extract_tgt(i)]
            for i in tgt.depends:
                if isinstance(i, ConverterCustomTarget):
                    if i.name not in processed:
                        process_custom_target(i)
                    dependencies += [extract_tgt(i)]
                else:
                    link_depends += [extract_tgt(i)]

            # Generate the source list and handle generated sources
            sources += tgt.sources
            sources += tgt.generated

            for ctgt_ref in tgt.generated_ctgt:
                ctgt = ctgt_ref.ctgt
                if ctgt.name not in processed:
                    process_custom_target(ctgt)
                generated += [resolve_ctgt_ref(ctgt_ref)]
                generated_filenames += [ctgt_ref.filename()]
                if ctgt not in custom_targets:
                    custom_targets += [ctgt]

            # Add all header files from all used custom targets. This
            # ensures that all custom targets are built before any
            # sources of the current target are compiled and thus all
            # header files are present. This step is necessary because
            # CMake always ensures that a custom target is executed
            # before another target if at least one output is used.
            for ctgt in custom_targets:
                for j in ctgt.outputs:
                    if not is_header(j) or j in generated_filenames:
                        continue

                    generated += [resolve_ctgt_ref(ctgt.get_ref(Path(j)))]
                    generated_filenames += [j]

            # Determine the meson function to use for the build target
            tgt_func = tgt.meson_func()
            if not tgt_func:
                raise CMakeException(f'Unknown target type "{tgt.type}"')

            # Determine the variable names
            inc_var = f'{tgt.name}_inc'
            dir_var = f'{tgt.name}_dir'
            sys_var = f'{tgt.name}_sys'
            src_var = f'{tgt.name}_src'
            dep_var = f'{tgt.name}_dep'
            tgt_var = tgt.name

            install_tgt = options.get_install(tgt.cmake_name, tgt.install)

            # Generate target kwargs
            tgt_kwargs: TYPE_mixed_kwargs = {
                'build_by_default': install_tgt,
                'link_args': options.get_link_args(tgt.cmake_name, tgt.link_flags + tgt.link_libraries),
                'link_with': link_with,
                'link_depends': link_depends,
                'include_directories': id_node(inc_var),
                'install': install_tgt,
                'override_options': options.get_override_options(tgt.cmake_name, tgt.override_options),
                'objects': [method(x, 'extract_all_objects') for x in objec_libs],
            }

            # Only set if installed and only override if it is set
            if install_tgt and tgt.install_dir:
                tgt_kwargs['install_dir'] = tgt.install_dir
            if tgt.install_rpath:
                tgt_kwargs['install_rpath'] = tgt.install_rpath
            if tgt.build_rpath:
                tgt_kwargs['build_rpath'] = tgt.build_rpath

            # Handle compiler args
            for key, val in tgt.compile_opts.items():
                tgt_kwargs[f'{key}_args'] = options.get_compile_args(tgt.cmake_name, key, val)

            # Handle -fPCI, etc
            if tgt_func == 'executable':
                tgt_kwargs['pie'] = tgt.pie
            elif tgt_func == 'static_library':
                tgt_kwargs['pic'] = tgt.pie

            # declare_dependency kwargs
            dep_kwargs: TYPE_mixed_kwargs = {
                'link_with': [id_node(tgt_var)] + link_with,
                'compile_args': tgt.public_compile_opts,
                'include_directories': id_node(inc_var),
            }

            # Static libraries need all link options and transient dependencies, but other
            # libraries should only use the link flags from INTERFACE_LINK_OPTIONS.
            if tgt_func in {'static_library', 'header_only'}:
                dep_kwargs['link_args'] = tgt.link_flags + tgt.link_libraries
            else:
                dep_kwargs['link_args'] = tgt.public_link_flags

            if dependencies:
                generated += dependencies

            # Generate the function nodes
            dir_node = assign(dir_var, function('include_directories', tgt.includes))
            sys_node = assign(sys_var, function('include_directories', tgt.sys_includes, {'is_system': True}))
            inc_node = assign(inc_var, array([id_node(dir_var), id_node(sys_var)]))
            node_list = [dir_node, sys_node, inc_node]
            if tgt_func == 'header_only':
                del dep_kwargs['link_with']
                dep_node = assign(dep_var, function('declare_dependency', kwargs=dep_kwargs))
                node_list += [dep_node]
                src_var = None
                tgt_var = None
            else:
                src_node = assign(src_var, function('files', sources))
                tgt_node = assign(tgt_var, function(tgt_func, [tgt_var, id_node(src_var), *generated], tgt_kwargs))
                node_list += [src_node, tgt_node]
                if tgt_func in {'static_library', 'shared_library'}:
                    dep_node = assign(dep_var, function('declare_dependency', kwargs=dep_kwargs))
                    node_list += [dep_node]
                elif tgt_func == 'shared_module':
                    del dep_kwargs['link_with']
                    dep_node = assign(dep_var, function('declare_dependency', kwargs=dep_kwargs))
                    node_list += [dep_node]
                else:
                    dep_var = None

            # Add the nodes to the ast
            root_cb.lines += node_list
            processed[tgt.name] = {'inc': inc_var, 'src': src_var, 'dep': dep_var, 'tgt': tgt_var, 'func': tgt_func}
            name_map[tgt.cmake_name] = tgt.name

        def process_custom_target(tgt: ConverterCustomTarget) -> None:
            # CMake allows to specify multiple commands in a custom target.
            # To map this to meson, a helper script is used to execute all
            # commands in order. This additionally allows setting the working
            # directory.

            detect_cycle(tgt)
            tgt_var = tgt.name

            def resolve_source(x: T.Union[str, ConverterTarget, ConverterCustomTarget, CustomTargetReference]) -> T.Union[str, IdNode, IndexNode]:
                if isinstance(x, ConverterTarget):
                    if x.name not in processed:
                        process_target(x)
                    return extract_tgt(x)
                if isinstance(x, ConverterCustomTarget):
                    if x.name not in processed:
                        process_custom_target(x)
                    return extract_tgt(x)
                elif isinstance(x, CustomTargetReference):
                    if x.ctgt.name not in processed:
                        process_custom_target(x.ctgt)
                    return resolve_ctgt_ref(x)
                else:
                    return x

            # Generate the command list
            command: T.List[T.Union[str, IdNode, IndexNode]] = []
            command += mesonlib.get_meson_command()
            command += ['--internal', 'cmake_run_ctgt']
            command += ['-o', '@OUTPUT@']
            if tgt.original_outputs:
                command += ['-O'] + [x.as_posix() for x in tgt.original_outputs]
            command += ['-d', tgt.working_dir.as_posix()]

            # Generate the commands. Subcommands are separated by ';;;'
            for cmd in tgt.command:
                command += [resolve_source(x) for x in cmd] + [';;;']

            tgt_kwargs: TYPE_mixed_kwargs = {
                'input': [resolve_source(x) for x in tgt.inputs],
                'output': tgt.outputs,
                'command': command,
                'depends': [resolve_source(x) for x in tgt.depends],
            }

            root_cb.lines += [assign(tgt_var, function('custom_target', [tgt.name], tgt_kwargs))]
            processed[tgt.name] = {'inc': None, 'src': None, 'dep': None, 'tgt': tgt_var, 'func': 'custom_target'}
            name_map[tgt.cmake_name] = tgt.name

        def process_install_pack(pack: CMakeInstallPack) -> None:
            name = re.sub(r'\W', '_', str(pack.elements[0]))
            files_node = assign(f"install_files_{name}", function('install_data', pack.elements, {'install_dir': pack.dest}))
            processed[name] = {'func': 'install_data'}
            name_map[name] = name
            root_cb.lines += [files_node]

        # Now generate the target function calls
        for ctgt in self.custom_targets:
            if ctgt.name not in processed:
                process_custom_target(ctgt)
        for tgt in self.targets:
            if tgt.name not in processed:
                process_target(tgt)
        for inst_pack in self.install_packs:
            process_install_pack(inst_pack)

        self.generated_targets = processed
        self.internal_name_map = name_map
        return root_cb

    def target_info(self, target: str) -> T.Optional[T.Dict[str, str]]:
        # Try resolving the target name
        # start by checking if there is a 100% match (excluding the name prefix)
        prx_tgt = _sanitize_cmake_name(target)
        if prx_tgt in self.generated_targets:
            return self.generated_targets[prx_tgt]
        # check if there exists a name mapping
        if target in self.internal_name_map:
            target = self.internal_name_map[target]
            assert target in self.generated_targets
            return self.generated_targets[target]
        return None

    def target_list(self) -> T.List[str]:
        return list(self.internal_name_map.keys())<|MERGE_RESOLUTION|>--- conflicted
+++ resolved
@@ -375,8 +375,7 @@
         if tgt:
             self.depends_raw = trace.targets[self.cmake_name].depends
 
-<<<<<<< HEAD
-            rtgt = resolve_cmake_trace_targets(self.cmake_name, trace, self.env)
+            rtgt = resolve_cmake_trace_targets(self.cmake_name, trace, self.env, clib_compiler=self.clib_compiler)
             # FIXME: In theory, only IMPORTED and INTERFACE targets need
             # the ResolvedTarget parsing of the trace file - all other
             # targets have already their include directories from the fileAPI
@@ -386,10 +385,6 @@
                 inc_path = Path(inc_dir)
                 if inc_path not in self.includes and inc_path not in self.sys_includes:
                     self.includes.append(inc_path)
-=======
-            rtgt = resolve_cmake_trace_targets(self.cmake_name, trace, self.env, clib_compiler=self.clib_compiler)
-            self.includes += [Path(x) for x in rtgt.include_directories]
->>>>>>> 84b7870c
             self.link_flags += rtgt.link_flags
             self.public_link_flags += rtgt.public_link_flags
             self.public_compile_opts += rtgt.public_compile_opts
@@ -876,7 +871,6 @@
         cmake_args += cmake_get_generator_args(self.env)
         cmake_args += [f'-DCMAKE_INSTALL_PREFIX={self.install_prefix.as_posix()}']
         cmake_args += extra_cmake_options
-<<<<<<< HEAD
         if any(arg.startswith('-DCMAKE_BUILD_TYPE=') for arg in cmake_args):
             # Allow to override the CMAKE_BUILD_TYPE environment variable
             mlog.debug('CMake build type explicitly set')
@@ -884,7 +878,8 @@
             self.build_type = BUILDTYPE_MAP[cmake_build_type] if cmake_build_type in BUILDTYPE_MAP else cmake_build_type
         else:
             mlog.debug('CMake build type set from the meson build type')
-            cmake_args += [f'-DCMAKE_BUILD_TYPE={self.build_type}']
+            buildtype = T.cast('str', self.env.coredata.optstore.get_value_for(OptionKey('buildtype')))
+            cmake_args += [f'-DCMAKE_BUILD_TYPE={buildtype}']
 
         # CMAKE_MAKE_PROGRAM cannot be reliably set from the toolchain
         # It belongs in the generator (or the cache)
@@ -894,13 +889,6 @@
                 raise CMakeException(f'CMake requires an executable name for ninja, got {ninja}')
             cmake_args += [f'-DCMAKE_MAKE_PROGRAM={Path(ninja[0]).as_posix()}']
 
-=======
-        if not any(arg.startswith('-DCMAKE_BUILD_TYPE=') for arg in cmake_args):
-            # Our build type is favored over any CMAKE_BUILD_TYPE environment variable
-            buildtype = T.cast('str', self.env.coredata.optstore.get_value_for(OptionKey('buildtype')))
-            if buildtype in BUILDTYPE_MAP:
-                cmake_args += [f'-DCMAKE_BUILD_TYPE={BUILDTYPE_MAP[buildtype]}']
->>>>>>> 84b7870c
         trace_args = self.trace.trace_args()
         cmcmp_args = [f'-DCMAKE_POLICY_WARNING_{x}=OFF' for x in DISABLE_POLICY_WARNINGS]
 
