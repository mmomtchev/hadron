--- conflicted
+++ resolved
@@ -65,10 +65,10 @@
 
     # CMake library specs (when not referring to a CMake target) can be
     # files or library names, prefixed w/ -l or w/o
-    def resolve_cmake_lib(lib: str) -> T.List[str]:
+    def resolve_cmake_lib(lib: str) -> T.Tuple[T.List[str], T.List[str]]:
         curr_path = Path(lib)
         if reg_is_lib.match(lib):
-            return [lib]
+            return [lib], []
         elif curr_path.is_absolute() and curr_path.exists():
             if any(x.endswith('.framework') for x in curr_path.parts):
                 # Frameworks detected by CMake are passed as absolute paths
@@ -82,9 +82,9 @@
                 curr_path = Path(*path_to_framework)
                 framework_path = curr_path.parent
                 framework_name = curr_path.stem
-                return [f'-F{framework_path}', '-framework', framework_name]
+                return [f'-F{framework_path}', '-framework', framework_name], [f'-F{framework_path}']
             else:
-                return [lib]
+                return [lib], []
         elif reg_is_maybe_bare_lib.match(lib) and clib_compiler:
             # CMake library dependencies can be passed as bare library names,
             # CMake brute-forces a combination of prefix/suffix combinations to find the
@@ -92,11 +92,11 @@
             # target must be a system library we should try to link against.
             flib = clib_compiler.find_library(lib, env, [])
             if flib is not None:
-                return flib
+                return flib, []
             else:
                 not_found_warning(lib)
         elif curr_path.is_absolute() or lib.startswith('-'):
-            return [lib]
+            return [lib], []
         elif '::' in lib:
             # Bug-compatibility with upstream meson!!!
             # The frameworks/30 scalapack unit test uses a broken CMake config
@@ -105,15 +105,15 @@
             # But this is definitely not the best way to behave
             # (the same config file has also a number of other issues)
             not_found_warning(lib)
-            return []
+            return [], []
 
-        return [f'-l{lib}']
+        return [f'-l{lib}'], []
 
-    def resolve_all_cmake_libs(libs: T.List[str]) -> T.List[str]:
-        r: T.List[str] = []
+    def resolve_all_cmake_libs(libs: T.List[str]) -> T.Tuple[T.List[str], T.List[str]]:
+        private, public: T.List[str] = []
         for l in libs:
-            r += resolve_cmake_lib(l)
-        return r
+            private, public += resolve_cmake_lib(l)
+        return private, public
 
     processed_targets: T.List[str] = []
     while len(targets) > 0:
@@ -124,42 +124,7 @@
             continue
 
         if curr not in trace.targets:
-<<<<<<< HEAD
-            res.libraries += resolve_cmake_lib(curr)
-=======
-            curr_path = Path(curr)
-            if reg_is_lib.match(curr):
-                res.libraries += [curr]
-            elif curr_path.is_absolute() and curr_path.exists():
-                if any(x.endswith('.framework') for x in curr_path.parts):
-                    # Frameworks detected by CMake are passed as absolute paths
-                    # Split into -F/path/to/ and -framework name
-                    path_to_framework = []
-                    # Try to slice off the `Versions/X/name.tbd`
-                    for x in curr_path.parts:
-                        path_to_framework.append(x)
-                        if x.endswith('.framework'):
-                            break
-                    curr_path = Path(*path_to_framework)
-                    framework_path = curr_path.parent
-                    framework_name = curr_path.stem
-                    res.public_compile_opts += [f"-F{framework_path}"]
-                    res.libraries += [f'-F{framework_path}', '-framework', framework_name]
-                else:
-                    res.libraries += [curr]
-            elif reg_is_maybe_bare_lib.match(curr) and clib_compiler:
-                # CMake library dependencies can be passed as bare library names,
-                # CMake brute-forces a combination of prefix/suffix combinations to find the
-                # right library. Assume any bare argument passed which is not also a CMake
-                # target must be a system library we should try to link against.
-                flib = clib_compiler.find_library(curr, env, [])
-                if flib is not None:
-                    res.libraries += flib
-                else:
-                    not_found_warning(curr)
-            else:
-                not_found_warning(curr)
->>>>>>> 69d68778
+            res.libraries, res.public_compile_opts += resolve_cmake_lib(curr)
             continue
 
         tgt = trace.targets[curr]
