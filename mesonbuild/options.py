--- conflicted
+++ resolved
@@ -27,10 +27,6 @@
 )
 from . import mlog
 
-<<<<<<< HEAD
-import typing as T
-from typing import ItemsView, KeysView
-=======
 if T.TYPE_CHECKING:
     from typing_extensions import TypedDict
 
@@ -40,7 +36,6 @@
         dest: str
         default: str
         choices: T.List
->>>>>>> 897b6fcd
 
 DEFAULT_YIELDING = False
 
@@ -759,11 +754,7 @@
     def __repr__(self) -> str:
         return repr(self.d)
 
-<<<<<<< HEAD
-    def keys(self) -> KeysView['OptionKey']:
-=======
     def keys(self) -> T.KeysView[OptionKey]:
->>>>>>> 897b6fcd
         return self.d.keys()
 
     def values(self) -> T.ValuesView[UserOption[T.Any]]:
