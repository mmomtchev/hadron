--- conflicted
+++ resolved
@@ -60,7 +60,6 @@
             args.append(f'-sPTHREAD_POOL_SIZE={count}')
         return args
 
-<<<<<<< HEAD
     def get_debug_args(self, is_debug: bool) -> T.List[str]:
         return emscripten_debug_args[is_debug]
 
@@ -74,17 +73,6 @@
             return ['-sSAFE_HEAP=1', '-sASSERTIONS=2', '-sSTACK_OVERFLOW_CHECK=2']
         return []
 
-    def get_options(self) -> coredata.MutableKeyedOptionDictType:
-        return self.update_options(
-            super().get_options(),
-            self.create_option(
-                options.UserIntegerOption,
-                OptionKey(f'{self.language}_thread_count', machine=self.for_machine),
-                'Number of threads to use in web assembly, set to 0 to disable',
-                (0, None, 4),  # Default was picked at random
-            ),
-        )
-=======
     def get_options(self) -> options.MutableKeyedOptionDictType:
         opts = super().get_options()
 
@@ -96,7 +84,6 @@
             min_value=0)
 
         return opts
->>>>>>> 84b7870c
 
     @classmethod
     def native_args_to_unix(cls, args: T.List[str]) -> T.List[str]:
