# Copyright 2012-2015 The Meson development team

# Licensed under the Apache License, Version 2.0 (the "License");
# you may not use this file except in compliance with the License.
# You may obtain a copy of the License at

#     http://www.apache.org/licenses/LICENSE-2.0

# Unless required by applicable law or agreed to in writing, software
# distributed under the License is distributed on an "AS IS" BASIS,
# WITHOUT WARRANTIES OR CONDITIONS OF ANY KIND, either express or implied.
# See the License for the specific language governing permissions and
# limitations under the License.

"""A library of random helper functionality."""

import platform, subprocess, operator, os, shutil, re, sys

from glob import glob

class MesonException(Exception):
    def __init__(self, *args, **kwargs):
        Exception.__init__(self, *args, **kwargs)

class File:
    def __init__(self, is_built, subdir, fname):
        self.is_built = is_built
        self.subdir = subdir
        self.fname = fname

    def __str__(self):
        return os.path.join(self.subdir, self.fname)

    def __repr__(self):
        ret = '<File: {0}'
        if not self.is_built:
            ret += ' (not built)'
        ret += '>'
        return ret.format(os.path.join(self.subdir, self.fname))

    @staticmethod
    def from_source_file(source_root, subdir, fname):
        if not os.path.isfile(os.path.join(source_root, subdir, fname)):
            raise MesonException('File %s does not exist.' % fname)
        return File(False, subdir, fname)

    @staticmethod
    def from_built_file(subdir, fname):
        return File(True, subdir, fname)

    @staticmethod
    def from_absolute_file(fname):
        return File(False, '', fname)

    def rel_to_builddir(self, build_to_src):
        if self.is_built:
            return os.path.join(self.subdir, self.fname)
        else:
            return os.path.join(build_to_src, self.subdir, self.fname)

    def endswith(self, ending):
        return self.fname.endswith(ending)

    def split(self, s):
        return self.fname.split(s)

    def __eq__(self, other):
        return (self.fname, self.subdir, self.is_built) == (other.fname, other.subdir, other.is_built)

    def __hash__(self):
        return hash((self.fname, self.subdir, self.is_built))

def get_compiler_for_source(compilers, src):
    for comp in compilers:
        if comp.can_compile(src):
            return comp
    raise RuntimeError('No specified compiler can handle file {!s}'.format(src))

def classify_unity_sources(compilers, sources):
    compsrclist = {}
    for src in sources:
        comp = get_compiler_for_source(compilers, src)
        if comp not in compsrclist:
            compsrclist[comp] = [src]
        else:
            compsrclist[comp].append(src)
    return compsrclist

def flatten(item):
    if not isinstance(item, list):
        return item
    result = []
    for i in item:
        if isinstance(i, list):
            result += flatten(i)
        else:
            result.append(i)
    return result

def is_osx():
    return platform.system().lower() == 'darwin'

def is_linux():
    return platform.system().lower() == 'linux'

def is_windows():
    platname = platform.system().lower()
    return platname == 'windows' or 'mingw' in platname

def is_debianlike():
    return os.path.isfile('/etc/debian_version')

def exe_exists(arglist):
    try:
        p = subprocess.Popen(arglist, stdout=subprocess.PIPE, stderr=subprocess.PIPE)
        p.communicate()
        if p.returncode == 0:
            return True
    except FileNotFoundError:
        pass
    return False

def detect_vcs(source_dir):
    vcs_systems = [
        dict(name = 'git',        cmd = 'git', repo_dir = '.git', get_rev = 'git describe --dirty=+', rev_regex = '(.*)', dep = '.git/logs/HEAD'),
        dict(name = 'mercurial',  cmd = 'hg',  repo_dir = '.hg',  get_rev = 'hg id -i',               rev_regex = '(.*)', dep = '.hg/dirstate'),
        dict(name = 'subversion', cmd = 'svn', repo_dir = '.svn', get_rev = 'svn info',               rev_regex = 'Revision: (.*)', dep = '.svn/wc.db'),
        dict(name = 'bazaar',     cmd = 'bzr', repo_dir = '.bzr', get_rev = 'bzr revno',              rev_regex = '(.*)', dep = '.bzr'),
    ]

    segs = source_dir.replace('\\', '/').split('/')
    for i in range(len(segs), -1, -1):
        curdir = '/'.join(segs[:i])
        for vcs in vcs_systems:
            if os.path.isdir(os.path.join(curdir, vcs['repo_dir'])) and shutil.which(vcs['cmd']):
                vcs['wc_dir'] = curdir
                return vcs
    return None

def grab_leading_numbers(vstr):
    result = []
    for x in vstr.split('.'):
        try:
            result.append(int(x))
        except ValueError:
            break
    return result

numpart = re.compile('[0-9.]+')

def version_compare(vstr1, vstr2):
    match = numpart.match(vstr1.strip())
    if match is None:
        raise MesonException('Uncomparable version string %s.' % vstr1)
    vstr1 = match.group(0)
    if vstr2.startswith('>='):
        cmpop = operator.ge
        vstr2 = vstr2[2:]
    elif vstr2.startswith('<='):
        cmpop = operator.le
        vstr2 = vstr2[2:]
    elif vstr2.startswith('!='):
        cmpop = operator.ne
        vstr2 = vstr2[2:]
    elif vstr2.startswith('=='):
        cmpop = operator.eq
        vstr2 = vstr2[2:]
    elif vstr2.startswith('='):
        cmpop = operator.eq
        vstr2 = vstr2[1:]
    elif vstr2.startswith('>'):
        cmpop = operator.gt
        vstr2 = vstr2[1:]
    elif vstr2.startswith('<'):
        cmpop = operator.lt
        vstr2 = vstr2[1:]
    else:
        cmpop = operator.eq
    varr1 = grab_leading_numbers(vstr1)
    varr2 = grab_leading_numbers(vstr2)
    return cmpop(varr1, varr2)

def default_libdir():
<<<<<<< HEAD
    try:
        pc = subprocess.Popen(['dpkg-architecture', '-qDEB_HOST_MULTIARCH'],
                              stdout=subprocess.PIPE, stderr=subprocess.DEVNULL)
        (stdo, _) = pc.communicate()
        if pc.returncode == 0:
            archpath = stdo.decode().strip()
            return 'lib/' + archpath
    except Exception:
        pass
    if os.path.isdir('/usr/lib64') and not os.path.islink('/usr/lib64'):
=======
    if is_debianlike():
        try:
            pc = subprocess.Popen(['dpkg-architecture', '-qDEB_HOST_MULTIARCH'],
                                  stdout=subprocess.PIPE,
                                  stderr=subprocess.DEVNULL)
            (stdo, _) = pc.communicate()
            if pc.returncode == 0:
                archpath = stdo.decode().strip()
                return 'lib/' + archpath
        except Exception:
            pass
    if os.path.isdir('/usr/lib64'):
>>>>>>> 3a385ba3
        return 'lib64'
    return 'lib'

def default_libexecdir():
    # There is no way to auto-detect this, so it must be set at build time
    return 'libexec'

def default_prefix():
    return 'c:/' if is_windows() else '/usr/local'

def get_library_dirs():
    if is_windows():
        return ['C:/mingw/lib'] # Fixme
    if is_osx():
        return ['/usr/lib'] # Fix me as well.
    # The following is probably Debian/Ubuntu specific.
    # /usr/local/lib is first because it contains stuff
    # installed by the sysadmin and is probably more up-to-date
    # than /usr/lib. If you feel that this search order is
    # problematic, please raise the issue on the mailing list.
    unixdirs = ['/usr/local/lib', '/usr/lib', '/lib']
    plat = subprocess.check_output(['uname', '-m']).decode().strip()
    # This is a terrible hack. I admit it and I'm really sorry.
    # I just don't know what the correct solution is.
    if plat == 'i686':
        plat = 'i386'
    if plat.startswith('arm'):
        plat = 'arm'
    unixdirs += glob('/usr/lib/' + plat + '*')
    if os.path.exists('/usr/lib64'):
        unixdirs.append('/usr/lib64')
    unixdirs += glob('/lib/' + plat + '*')
    if os.path.exists('/lib64'):
        unixdirs.append('/lib64')
    unixdirs += glob('/lib/' + plat + '*')
    return unixdirs


def do_replacement(regex, line, confdata):
    match = re.search(regex, line)
    while match:
        varname = match.group(1)
        if varname in confdata.keys():
            (var, desc) = confdata.get(varname)
            if isinstance(var, str):
                pass
            elif isinstance(var, int):
                var = str(var)
            else:
                raise RuntimeError('Tried to replace a variable with something other than a string or int.')
        else:
            var = ''
        line = line.replace('@' + varname + '@', var)
        match = re.search(regex, line)
    return line

def do_mesondefine(line, confdata):
    arr = line.split()
    if len(arr) != 2:
        raise MesonException('#mesondefine does not contain exactly two tokens: %s', line.strip())
    varname = arr[1]
    try:
        (v, desc) = confdata.get(varname)
    except KeyError:
        return '/* #undef %s */\n' % varname
    if isinstance(v, bool):
        if v:
            return '#define %s\n' % varname
        else:
            return '#undef %s\n' % varname
    elif isinstance(v, int):
        return '#define %s %d\n' % (varname, v)
    elif isinstance(v, str):
        return '#define %s %s\n' % (varname, v)
    else:
        raise MesonException('#mesondefine argument "%s" is of unknown type.' % varname)


def do_conf_file(src, dst, confdata):
    try:
        with open(src) as f:
            data = f.readlines()
    except Exception:
        raise MesonException('Could not read input file %s.' % src)
    # Only allow (a-z, A-Z, 0-9, _, -) as valid characters for a define
    # Also allow escaping '@' with '\@'
    regex = re.compile(r'[^\\]?@([-a-zA-Z0-9_]+)@')
    result = []
    for line in data:
        if line.startswith('#mesondefine'):
            line = do_mesondefine(line, confdata)
        else:
            line = do_replacement(regex, line, confdata)
        result.append(line)
    dst_tmp = dst + '~'
    with open(dst_tmp, 'w') as f:
        f.writelines(result)
    shutil.copymode(src, dst_tmp)
    replace_if_different(dst, dst_tmp)

def dump_conf_header(ofilename, cdata):
    with open(ofilename, 'w') as ofile:
        ofile.write('''/*
 * Autogenerated by the Meson build system.
 * Do not edit, your changes will be lost.
 */

#pragma once

''')
        for k in sorted(cdata.keys()):
            (v, desc) = cdata.get(k)
            if desc:
                ofile.write('/* %s */\n' % desc)
            if isinstance(v, bool):
                if v:
                    ofile.write('#define %s\n\n' % k)
                else:
                    ofile.write('#undef %s\n\n' % k)
            elif isinstance(v, (int, str)):
                ofile.write('#define %s %s\n\n' % (k, v))
            else:
                raise MesonException('Unknown data type in configuration file entry: ' + k)

def replace_if_different(dst, dst_tmp):
    # If contents are identical, don't touch the file to prevent
    # unnecessary rebuilds.
    try:
        with open(dst, 'r') as f1, open(dst_tmp, 'r') as f2:
            if f1.read() == f2.read():
                os.unlink(dst_tmp)
                return
    except FileNotFoundError:
        pass
    os.replace(dst_tmp, dst)

def stringlistify(item):
    if isinstance(item, str):
        item = [item]
    if not isinstance(item, list):
        raise MesonException('Item is not an array')
    for i in item:
        if not isinstance(i, str):
            raise MesonException('List item not a string.')
    return item

def expand_arguments(args):
    expended_args = []
    for arg in args:
        if not arg.startswith('@'):
            expended_args.append(arg)
            continue

        args_file = arg[1:]
        try:
            with open(args_file) as f:
                extended_args = f.read().split()
            expended_args += extended_args
        except Exception as e:
            print('Error expanding command line arguments, %s not found' % args_file)
            print(e)
            return None
    return expended_args<|MERGE_RESOLUTION|>--- conflicted
+++ resolved
@@ -181,18 +181,6 @@
     return cmpop(varr1, varr2)
 
 def default_libdir():
-<<<<<<< HEAD
-    try:
-        pc = subprocess.Popen(['dpkg-architecture', '-qDEB_HOST_MULTIARCH'],
-                              stdout=subprocess.PIPE, stderr=subprocess.DEVNULL)
-        (stdo, _) = pc.communicate()
-        if pc.returncode == 0:
-            archpath = stdo.decode().strip()
-            return 'lib/' + archpath
-    except Exception:
-        pass
-    if os.path.isdir('/usr/lib64') and not os.path.islink('/usr/lib64'):
-=======
     if is_debianlike():
         try:
             pc = subprocess.Popen(['dpkg-architecture', '-qDEB_HOST_MULTIARCH'],
@@ -204,8 +192,7 @@
                 return 'lib/' + archpath
         except Exception:
             pass
-    if os.path.isdir('/usr/lib64'):
->>>>>>> 3a385ba3
+    if os.path.isdir('/usr/lib64') and not os.path.islink('/usr/lib64'):
         return 'lib64'
     return 'lib'
 
